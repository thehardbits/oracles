--- conflicted
+++ resolved
@@ -181,13 +181,10 @@
     MapperMsg,
     CoverageObject,
     CoverageObjectIngestReport,
-<<<<<<< HEAD
     SeniorityUpdate,
-=======
     VerifiedSpeedtest,
     WifiHeartbeat,
     WifiHeartbeatIngestReport,
->>>>>>> c3fe742d
 }
 
 impl fmt::Display for FileType {
