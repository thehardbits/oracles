--- conflicted
+++ resolved
@@ -100,11 +100,8 @@
 data-credits = {git = "https://github.com/helium/helium-program-library.git", tag = "v0.1.0"}
 helium-sub-daos = {git = "https://github.com/helium/helium-program-library.git", tag = "v0.1.0"}
 price-oracle = {git = "https://github.com/helium/helium-program-library.git", tag = "v0.1.0"}
-<<<<<<< HEAD
 uuid = {version = "1.3.4", features = ["v4", "serde"]}
-=======
 tokio-util = "0"
->>>>>>> 7952604d
 
 [patch.crates-io]
 sqlx = { git = "https://github.com/helium/sqlx.git", rev = "92a2268f02e0cac6fccb34d3e926347071dbb88d" }