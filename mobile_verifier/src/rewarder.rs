--- conflicted
+++ resolved
@@ -1,12 +1,7 @@
 use crate::{
     data_session,
     heartbeats::HeartbeatReward,
-<<<<<<< HEAD
-    ingest,
-    reward_shares::{CoveragePoints, TransferRewards},
-=======
-    reward_shares::{MapperShares, PocShares, TransferRewards},
->>>>>>> a76a9175
+    reward_shares::{CoveragePoints, MapperShares, TransferRewards},
     speedtests::SpeedtestAverages,
     subscriber_location,
 };
@@ -175,13 +170,8 @@
                 / dec!(1_000_000); // Per Bone
         let transfer_rewards = TransferRewards::from_transfer_sessions(
             mobile_bone_price,
-<<<<<<< HEAD
-            ingest::ingest_valid_data_transfers(&self.data_transfer_ingest, reward_period).await,
+            data_session::aggregate_hotspot_data_sessions_to_dc(&self.pool, reward_period).await?,
             &coverage_points,
-=======
-            data_session::aggregate_hotspot_data_sessions_to_dc(&self.pool, reward_period).await?,
-            &poc_rewards,
->>>>>>> a76a9175
             reward_period,
         )
         .await;
