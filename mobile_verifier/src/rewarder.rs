use crate::{
<<<<<<< HEAD
    coverage, data_session,
    heartbeats::{self, HeartbeatReward},
=======
    data_session,
    heartbeats::{clear_heartbeats, HeartbeatReward},
>>>>>>> c3fe742d
    reward_shares::{MapperShares, PocShares, TransferRewards},
    speedtests,
    speedtests_average::SpeedtestAverages,
    subscriber_location, telemetry,
};
use anyhow::bail;
use chrono::{DateTime, Duration, TimeZone, Utc};
use db_store::meta;
use file_store::{file_sink::FileSinkClient, traits::TimestampEncode};
use helium_proto::RewardManifest;
use price::PriceTracker;
use reward_scheduler::Scheduler;
use rust_decimal::{prelude::ToPrimitive, Decimal};
use rust_decimal_macros::dec;
use sqlx::{PgExecutor, Pool, Postgres};
use std::ops::Range;
use tokio::time::sleep;

const REWARDS_NOT_CURRENT_DELAY_PERIOD: i64 = 5;

pub struct Rewarder {
    pool: Pool<Postgres>,
    reward_period_duration: Duration,
    reward_offset: Duration,
    mobile_rewards: FileSinkClient,
    reward_manifests: FileSinkClient,
    price_tracker: PriceTracker,
    max_distance_to_asserted: u32,
}

impl Rewarder {
    #[allow(clippy::too_many_arguments)]
    pub fn new(
        pool: Pool<Postgres>,
        reward_period_duration: Duration,
        reward_offset: Duration,
        mobile_rewards: FileSinkClient,
        reward_manifests: FileSinkClient,
        price_tracker: PriceTracker,
        max_distance_to_asserted: u32,
    ) -> Self {
        Self {
            pool,
            reward_period_duration,
            reward_offset,
            mobile_rewards,
            reward_manifests,
            price_tracker,
            max_distance_to_asserted,
        }
    }

    pub async fn run(self, shutdown: triggered::Listener) -> anyhow::Result<()> {
        loop {
            let last_rewarded_end_time = last_rewarded_end_time(&self.pool).await?;
            let next_rewarded_end_time = next_rewarded_end_time(&self.pool).await?;
            let scheduler = Scheduler::new(
                self.reward_period_duration,
                last_rewarded_end_time,
                next_rewarded_end_time,
                self.reward_offset,
            );
            let now = Utc::now();
            let sleep_duration = if scheduler.should_reward(now) {
                if self.is_data_current(&scheduler.reward_period).await? {
                    self.reward(&scheduler).await?;
                    continue;
                } else {
                    Duration::minutes(REWARDS_NOT_CURRENT_DELAY_PERIOD).to_std()?
                }
            } else {
                scheduler.sleep_duration(now)?
            };

            tracing::info!(
                "Sleeping for {}",
                humantime::format_duration(sleep_duration)
            );

            tokio::select! {
                biased;
                _ = shutdown.clone() => break,
                _ = sleep(sleep_duration) => (),
            }
        }

        Ok(())
    }

    async fn disable_complete_data_checks_until(&self) -> db_store::Result<DateTime<Utc>> {
        Utc.timestamp_opt(
            meta::fetch(&self.pool, "disable_complete_data_checks_until").await?,
            0,
        )
        .single()
        .ok_or(db_store::Error::DecodeError)
    }

    pub async fn is_data_current(
        &self,
        reward_period: &Range<DateTime<Utc>>,
    ) -> anyhow::Result<bool> {
        // Check if we have heartbeats and speedtests past the end of the reward period
        if reward_period.end >= self.disable_complete_data_checks_until().await? {
            if sqlx::query_scalar::<_, i64>(
                "SELECT COUNT(*) FROM cbrs_heartbeats WHERE latest_timestamp >= $1",
            )
            .bind(reward_period.end)
            .fetch_one(&self.pool)
            .await?
                == 0
            {
                tracing::info!("No heartbeats found past reward period");
                return Ok(false);
            }

            if sqlx::query_scalar::<_, i64>("SELECT COUNT(*) FROM speedtests WHERE timestamp >= $1")
                .bind(reward_period.end)
                .fetch_one(&self.pool)
                .await?
                == 0
            {
                tracing::info!("No speedtests found past reward period");
                return Ok(false);
            }
        } else {
            tracing::info!("Complete data checks are disabled for this reward period");
        }

        Ok(true)
    }

    pub async fn reward(&self, scheduler: &Scheduler) -> anyhow::Result<()> {
        let reward_period = &scheduler.reward_period;

        tracing::info!(
            "Rewarding for period: {} to {}",
            reward_period.start,
            reward_period.end
        );

        let heartbeats =
            HeartbeatReward::validated(&self.pool, reward_period, self.max_distance_to_asserted);
        let speedtest_averages =
            SpeedtestAverages::aggregate_epoch_averages(reward_period.end, &self.pool).await?;
        let poc_rewards = PocShares::aggregate(heartbeats, &speedtest_averages).await?;
        let mobile_price = self
            .price_tracker
            .price(&helium_proto::BlockchainTokenTypeV1::Mobile)
            .await?;

        // Mobile prices are supplied in 10^6, so we must convert them to Decimal
        let mobile_bone_price = Decimal::from(mobile_price)
                / dec!(1_000_000)  // Per Mobile token
                / dec!(1_000_000); // Per Bone
        let transfer_rewards = TransferRewards::from_transfer_sessions(
            mobile_bone_price,
            data_session::aggregate_hotspot_data_sessions_to_dc(&self.pool, reward_period).await?,
            &poc_rewards,
            reward_period,
        )
        .await;

        // It's important to gauge the scale metric. If this value is < 1.0, we are in
        // big trouble.
        let Some(scale) = transfer_rewards.reward_scale().to_f64() else {
            bail!("The data transfer rewards scale cannot be converted to a float");
        };
        telemetry::data_transfer_rewards_scale(scale);

        if let Some(mobile_reward_shares) =
            poc_rewards.into_rewards(transfer_rewards.reward_sum(), reward_period)
        {
            for mobile_reward_share in mobile_reward_shares {
                self.mobile_rewards
                    .write(mobile_reward_share, [])
                    .await?
                    // Await the returned one shot to ensure that we wrote the file
                    .await??;
            }

            for mobile_reward_share in transfer_rewards.into_rewards(reward_period) {
                self.mobile_rewards
                    .write(mobile_reward_share, [])
                    .await?
                    // Await the returned one shot to ensure that we wrote the file
                    .await??;
            }
        }

        // Mapper rewards currently include rewards for discovery mapping only.
        // Verification mapping rewards to be added
        // Any subscriber for which the carrier has submitted a location sharing report
        // during the epoch will be eligible for discovery mapping rewards

        // get subscriber location shares this epoch
        let location_shares =
            subscriber_location::aggregate_location_shares(&self.pool, reward_period).await?;

        // determine mapping shares based on location shares and data transferred
        let mapping_shares = MapperShares::new(location_shares);
        let rewards_per_share = mapping_shares.rewards_per_share(reward_period)?;

        // translate discovery mapping shares into subscriber rewards
        for mapping_share in
            mapping_shares.into_subscriber_rewards(reward_period, rewards_per_share)
        {
            self.mobile_rewards
                .write(mapping_share.clone(), [])
                .await?
                // Await the returned one shot to ensure that we wrote the file
                .await??;
        }

        let written_files = self.mobile_rewards.commit().await?.await??;

        let mut transaction = self.pool.begin().await?;

        // clear out the various db tables
        clear_heartbeats(&mut transaction, &reward_period.start).await?;
        speedtests::clear_speedtests(&mut transaction, &reward_period.start).await?;
<<<<<<< HEAD
        data_session::clear_hotspot_data_sessions(&mut transaction, &reward_period.end).await?;
        coverage::clear_coverage_objects(&mut transaction, &reward_period.start).await?;
=======
        data_session::clear_hotspot_data_sessions(&mut transaction, &reward_period.start).await?;
>>>>>>> c3fe742d
        // subscriber_location::clear_location_shares(&mut transaction, &reward_period.end).await?;

        let next_reward_period = scheduler.next_reward_period();
        save_last_rewarded_end_time(&mut transaction, &next_reward_period.start).await?;
        save_next_rewarded_end_time(&mut transaction, &next_reward_period.end).await?;
        transaction.commit().await?;

        // now that the db has been purged, safe to write out the manifest
        self.reward_manifests
            .write(
                RewardManifest {
                    start_timestamp: reward_period.start.encode_timestamp(),
                    end_timestamp: reward_period.end.encode_timestamp(),
                    written_files,
                },
                [],
            )
            .await?
            .await??;

        self.reward_manifests.commit().await?;
        telemetry::last_rewarded_end_time(next_reward_period.start);
        Ok(())
    }
}

pub async fn last_rewarded_end_time(db: &Pool<Postgres>) -> db_store::Result<DateTime<Utc>> {
    Utc.timestamp_opt(meta::fetch(db, "last_rewarded_end_time").await?, 0)
        .single()
        .ok_or(db_store::Error::DecodeError)
}

async fn next_rewarded_end_time(db: &Pool<Postgres>) -> db_store::Result<DateTime<Utc>> {
    Utc.timestamp_opt(meta::fetch(db, "next_rewarded_end_time").await?, 0)
        .single()
        .ok_or(db_store::Error::DecodeError)
}

async fn save_last_rewarded_end_time(
    exec: impl PgExecutor<'_>,
    value: &DateTime<Utc>,
) -> db_store::Result<()> {
    meta::store(exec, "last_rewarded_end_time", value.timestamp()).await
}

async fn save_next_rewarded_end_time(
    exec: impl PgExecutor<'_>,
    value: &DateTime<Utc>,
) -> db_store::Result<()> {
    meta::store(exec, "next_rewarded_end_time", value.timestamp()).await
}<|MERGE_RESOLUTION|>--- conflicted
+++ resolved
@@ -1,11 +1,6 @@
 use crate::{
-<<<<<<< HEAD
     coverage, data_session,
-    heartbeats::{self, HeartbeatReward},
-=======
-    data_session,
     heartbeats::{clear_heartbeats, HeartbeatReward},
->>>>>>> c3fe742d
     reward_shares::{MapperShares, PocShares, TransferRewards},
     speedtests,
     speedtests_average::SpeedtestAverages,
@@ -227,12 +222,8 @@
         // clear out the various db tables
         clear_heartbeats(&mut transaction, &reward_period.start).await?;
         speedtests::clear_speedtests(&mut transaction, &reward_period.start).await?;
-<<<<<<< HEAD
         data_session::clear_hotspot_data_sessions(&mut transaction, &reward_period.end).await?;
         coverage::clear_coverage_objects(&mut transaction, &reward_period.start).await?;
-=======
-        data_session::clear_hotspot_data_sessions(&mut transaction, &reward_period.start).await?;
->>>>>>> c3fe742d
         // subscriber_location::clear_location_shares(&mut transaction, &reward_period.end).await?;
 
         let next_reward_period = scheduler.next_reward_period();
