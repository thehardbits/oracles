use chrono::{DateTime, TimeZone, Utc};
use config::{Config, ConfigError, Environment, File};
use serde::Deserialize;
use std::path::Path;

#[derive(Debug, Deserialize)]
pub struct Settings {
    /// RUST_LOG compatible settings string. Defsault to
    /// "mobile_verifier=debug,poc_store=info"
    #[serde(default = "default_log")]
    pub log: String,
    /// Cache location for generated verified reports
    pub cache: String,
    /// Reward period in hours. (Default is 24)
    #[serde(default = "default_reward_period")]
    pub rewards: i64,
    #[serde(default = "default_reward_offset_minutes")]
    pub reward_offset_minutes: i64,
    pub database: db_store::Settings,
    pub ingest: file_store::Settings,
    pub data_transfer_ingest: file_store::Settings,
    pub output: file_store::Settings,
    pub metrics: poc_metrics::Settings,
    pub price_tracker: price::price_tracker::Settings,
    pub config_client: mobile_config::ClientSettings,
    #[serde(default = "default_start_after")]
    pub start_after: u64,
<<<<<<< HEAD
    #[serde(default = "default_max_heartbeat_distance_from_coverage_km")]
    pub max_heartbeat_distance_from_coverage_km: f64,
=======
    #[serde(default = "default_disable_discovery_loc_rewards_to_s3")]
    pub disable_discovery_loc_rewards_to_s3: bool,
}

pub fn default_disable_discovery_loc_rewards_to_s3() -> bool {
    true
>>>>>>> a76a9175
}

pub fn default_log() -> String {
    "mobile_verifier=debug,poc_store=info".to_string()
}

pub fn default_start_after() -> u64 {
    0
}

pub fn default_reward_period() -> i64 {
    24
}

pub fn default_reward_offset_minutes() -> i64 {
    30
}

pub fn default_max_heartbeat_distance_from_coverage_km() -> f64 {
    2.5
}

impl Settings {
    /// Load Settings from a given path. Settings are loaded from a given
    /// optional path and can be overriden with environment variables.
    ///
    /// Environemnt overrides have the same name as the entries in the settings
    /// file in uppercase and prefixed with "VERIFY_". For example
    /// "VERIFY_DATABASE_URL" will override the data base url.
    pub fn new<P: AsRef<Path>>(path: Option<P>) -> Result<Self, ConfigError> {
        let mut builder = Config::builder();

        if let Some(file) = path {
            // Add optional settings file
            builder = builder
                .add_source(File::with_name(&file.as_ref().to_string_lossy()).required(false));
        }
        // Add in settings from the environment (with a prefix of VERIFY)
        // Eg.. `INJECT_DEBUG=1 ./target/app` would set the `debug` key
        builder
            .add_source(Environment::with_prefix("VERIFY").separator("_"))
            .build()
            .and_then(|config| config.try_deserialize())
    }

    pub fn start_after(&self) -> DateTime<Utc> {
        Utc.timestamp_opt(self.start_after as i64, 0)
            .single()
            .unwrap()
    }
}<|MERGE_RESOLUTION|>--- conflicted
+++ resolved
@@ -25,17 +25,14 @@
     pub config_client: mobile_config::ClientSettings,
     #[serde(default = "default_start_after")]
     pub start_after: u64,
-<<<<<<< HEAD
     #[serde(default = "default_max_heartbeat_distance_from_coverage_km")]
     pub max_heartbeat_distance_from_coverage_km: f64,
-=======
     #[serde(default = "default_disable_discovery_loc_rewards_to_s3")]
     pub disable_discovery_loc_rewards_to_s3: bool,
 }
 
 pub fn default_disable_discovery_loc_rewards_to_s3() -> bool {
     true
->>>>>>> a76a9175
 }
 
 pub fn default_log() -> String {
