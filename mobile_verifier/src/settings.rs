--- conflicted
+++ resolved
@@ -25,11 +25,9 @@
     pub config_client: mobile_config::ClientSettings,
     #[serde(default = "default_start_after")]
     pub start_after: u64,
-<<<<<<< HEAD
     #[serde(default = "default_max_heartbeat_distance_from_coverage_km")]
     pub max_heartbeat_distance_from_coverage_km: f64,
     pub modeled_coverage_start: u64,
-=======
     // Max distance in meters between the asserted location of a WIFI hotspot
     // and the lat/lng defined in a heartbeat
     // beyond which its location weight will be reduced
@@ -39,7 +37,6 @@
 
 pub fn default_max_asserted_distance_deviation() -> u32 {
     100
->>>>>>> c3fe742d
 }
 
 pub fn default_log() -> String {
