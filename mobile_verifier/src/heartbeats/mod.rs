--- conflicted
+++ resolved
@@ -385,29 +385,16 @@
         self.heartbeat.timestamp.duration_trunc(Duration::hours(1))
     }
 
-    pub fn validate_heartbeats<'a, GIR>(
-        gateway_info_resolver: &'a GIR,
+    pub fn validate_heartbeats<'a>(
+        gateway_info_resolver: &'a impl GatewayResolver,
         heartbeats: impl Stream<Item = Heartbeat> + 'a,
-<<<<<<< HEAD
-        gateway_client: &'a impl GatewayResolver,
         coverage_cache: &'a CoverageObjects,
-=======
-        coverage_cache: &'a CoveredHexCache,
->>>>>>> 54ae5f74
         epoch: &'a Range<DateTime<Utc>>,
-    ) -> impl Stream<Item = anyhow::Result<Self>> + 'a
-    where
-        GIR: GatewayResolver,
-    {
+    ) -> impl Stream<Item = anyhow::Result<Self>> + 'a {
         heartbeats.then(move |heartbeat| async move {
-<<<<<<< HEAD
             let (cell_type, distance_to_asserted, coverage_info, validity) =
-                validate_heartbeat(&heartbeat, gateway_client, coverage_cache, epoch).await?;
-=======
-            let (cell_type, distance_to_asserted, coverage_object_insertion_time, validity) =
                 validate_heartbeat(&heartbeat, gateway_info_resolver, coverage_cache, epoch)
                     .await?;
->>>>>>> 54ae5f74
 
             Ok(Self {
                 heartbeat,
@@ -520,25 +507,17 @@
 }
 
 /// Validate a heartbeat in the given epoch.
-<<<<<<< HEAD
 // TODO(map): This needs to be changed to provide a struct instead of a tuple.
 pub async fn validate_heartbeat(
     heartbeat: &Heartbeat,
-    gateway_resolver: &impl GatewayResolver,
+    gateway_info_resolver: &impl GatewayResolver,
     coverage_cache: &CoverageObjects,
-=======
-pub async fn validate_heartbeat<GIR>(
-    heartbeat: &Heartbeat,
-    gateway_info_resolver: &GIR,
-    coverage_cache: &CoveredHexCache,
->>>>>>> 54ae5f74
     epoch: &Range<DateTime<Utc>>,
 ) -> anyhow::Result<(
     CellType,
     Option<i64>,
     Option<CoverageInfo>,
     proto::HeartbeatValidity,
-<<<<<<< HEAD
 )> {
     let Some(coverage_object) = heartbeat.coverage_object else {
         return Ok((
@@ -561,12 +540,6 @@
         ));
     };
 
-=======
-)>
-where
-    GIR: GatewayResolver,
-{
->>>>>>> 54ae5f74
     let cell_type = match heartbeat.hb_type {
         HbType::Cbrs => match heartbeat.cbsd_id.as_ref() {
             Some(cbsd_id) => match CellType::from_cbsd_id(cbsd_id) {
