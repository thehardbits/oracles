use crate::{
<<<<<<< HEAD
    coverage::CoverageDaemon, data_session::DataSessionIngestor, heartbeats::HeartbeatDaemon,
    rewarder::Rewarder, speedtests::SpeedtestDaemon,
    subscriber_location::SubscriberLocationIngestor, telemetry, Settings,
=======
    data_session::DataSessionIngestor, heartbeats::cbrs::HeartbeatDaemon as CellHeartbeatDaemon,
    heartbeats::wifi::HeartbeatDaemon as WifiHeartbeatDaemon, rewarder::Rewarder,
    speedtests::SpeedtestDaemon, subscriber_location::SubscriberLocationIngestor, telemetry,
    Settings,
>>>>>>> c3fe742d
};
use anyhow::{Error, Result};
use chrono::Duration;
use file_store::{
<<<<<<< HEAD
    coverage::CoverageObjectIngestReport, file_info_poller::LookbackBehavior, file_sink,
    file_source, file_upload, heartbeat::CellHeartbeatIngestReport,
    mobile_subscriber::SubscriberLocationIngestReport, mobile_transfer::ValidDataTransferSession,
    speedtest::CellSpeedtestIngestReport, FileStore, FileType,
=======
    file_info_poller::LookbackBehavior, file_sink, file_source, file_upload,
    heartbeat::CbrsHeartbeatIngestReport, mobile_subscriber::SubscriberLocationIngestReport,
    mobile_transfer::ValidDataTransferSession, speedtest::CellSpeedtestIngestReport,
    wifi_heartbeat::WifiHeartbeatIngestReport, FileStore, FileType,
>>>>>>> c3fe742d
};
use futures_util::TryFutureExt;
use mobile_config::client::{AuthorizationClient, EntityClient, GatewayClient};
use price::PriceTracker;
use tokio::signal;

#[derive(Debug, clap::Args)]
pub struct Cmd {}

impl Cmd {
    pub async fn run(self, settings: &Settings) -> Result<()> {
        poc_metrics::start_metrics(&settings.metrics)?;

        let (shutdown_trigger, shutdown_listener) = triggered::trigger();
        let mut sigterm = signal::unix::signal(signal::unix::SignalKind::terminate())?;
        tokio::spawn(async move {
            tokio::select! {
                _ = sigterm.recv() => shutdown_trigger.trigger(),
                _ = signal::ctrl_c() => shutdown_trigger.trigger(),
            }
        });

        let pool = settings.database.connect(env!("CARGO_PKG_NAME")).await?;
        sqlx::migrate!().run(&pool).await?;

        telemetry::initialize(&pool).await?;

        let (file_upload_tx, file_upload_rx) = file_upload::message_channel();
        let file_upload =
            file_upload::FileUpload::from_settings(&settings.output, file_upload_rx).await?;

        let store_base_path = std::path::Path::new(&settings.cache);

        let report_ingest = FileStore::from_settings(&settings.ingest).await?;
        let data_transfer_ingest = FileStore::from_settings(&settings.data_transfer_ingest).await?;

        // mobile config clients
        let gateway_client = GatewayClient::from_settings(&settings.config_client)?;
        let auth_client = AuthorizationClient::from_settings(&settings.config_client)?;
        let entity_client = EntityClient::from_settings(&settings.config_client)?;

        // price tracker
        let (price_tracker, tracker_process) =
            PriceTracker::start(&settings.price_tracker, shutdown_listener.clone()).await?;

        // CBRS Heartbeats
        let (cbrs_heartbeats, cbrs_heartbeats_server) =
            file_source::continuous_source::<CbrsHeartbeatIngestReport>()
                .db(pool.clone())
                .store(report_ingest.clone())
                .lookback(LookbackBehavior::StartAfter(settings.start_after()))
                .file_type(FileType::CbrsHeartbeatIngestReport)
                .create()?;
        let cbrs_heartbeats_join_handle = cbrs_heartbeats_server
            .start(shutdown_listener.clone())
            .await?;

        // Wifi Heartbeats
        let (wifi_heartbeats, wifi_heartbeats_server) =
            file_source::continuous_source::<WifiHeartbeatIngestReport>()
                .db(pool.clone())
                .store(report_ingest.clone())
                .lookback(LookbackBehavior::StartAfter(settings.start_after()))
                .file_type(FileType::WifiHeartbeatIngestReport)
                .create()?;
        let wifi_heartbeats_join_handle = wifi_heartbeats_server
            .start(shutdown_listener.clone())
            .await?;

        let (valid_heartbeats, valid_heartbeats_server) = file_sink::FileSinkBuilder::new(
            FileType::ValidatedHeartbeat,
            store_base_path,
            concat!(env!("CARGO_PKG_NAME"), "_heartbeat"),
        )
        .deposits(Some(file_upload_tx.clone()))
        .auto_commit(false)
        .roll_time(Duration::minutes(15))
        .create()
        .await?;

<<<<<<< HEAD
        // Seniority updates
        let (seniority_updates, seniority_updates_server) = file_sink::FileSinkBuilder::new(
            FileType::SeniorityUpdate,
            store_base_path,
            concat!(env!("CARGO_PKG_NAME"), "_seniority_update"),
        )
        .deposits(Some(file_upload_tx.clone()))
        .auto_commit(false)
        .roll_time(Duration::minutes(15))
        .create()
        .await?;

        let heartbeat_daemon = HeartbeatDaemon::new(
            pool.clone(),
            gateway_client.clone(),
            heartbeats,
            valid_heartbeats,
            seniority_updates,
            settings.max_heartbeat_distance_from_coverage_km,
            settings.modeled_coverage_start(),
=======
        let cbrs_heartbeat_daemon = CellHeartbeatDaemon::new(
            pool.clone(),
            gateway_client.clone(),
            cbrs_heartbeats,
            valid_heartbeats.clone(),
>>>>>>> c3fe742d
        );

        let wifi_heartbeat_daemon = WifiHeartbeatDaemon::new(
            pool.clone(),
            gateway_client.clone(),
            wifi_heartbeats,
            valid_heartbeats,
        );
        // Speedtests
        let (speedtests, speedtests_server) =
            file_source::continuous_source::<CellSpeedtestIngestReport>()
                .db(pool.clone())
                .store(report_ingest.clone())
                .lookback(LookbackBehavior::StartAfter(settings.start_after()))
                .file_type(FileType::CellSpeedtestIngestReport)
                .create()?;
        let speedtests_join_handle = speedtests_server.start(shutdown_listener.clone()).await?;

        let (speedtests_avg, speedtests_avg_server) = file_sink::FileSinkBuilder::new(
            FileType::SpeedtestAvg,
            store_base_path,
            concat!(env!("CARGO_PKG_NAME"), "_speedtest_average"),
        )
        .deposits(Some(file_upload_tx.clone()))
        .auto_commit(false)
        .roll_time(Duration::minutes(15))
        .create()
        .await?;

        let (speedtests_validity, speedtests_validity_server) = file_sink::FileSinkBuilder::new(
            FileType::VerifiedSpeedtest,
            store_base_path,
            concat!(env!("CARGO_PKG_NAME"), "_verified_speedtest"),
        )
        .deposits(Some(file_upload_tx.clone()))
        .auto_commit(false)
        .roll_time(Duration::minutes(15))
        .create()
        .await?;

        let speedtest_daemon = SpeedtestDaemon::new(
            pool.clone(),
            gateway_client.clone(),
            speedtests,
            speedtests_avg,
            speedtests_validity,
        );

        // Coverage objects
        let (coverage_objs, coverage_objs_server) =
            file_source::continuous_source::<CoverageObjectIngestReport>()
                .db(pool.clone())
                .store(report_ingest.clone())
                .lookback(LookbackBehavior::StartAfter(settings.start_after()))
                .file_type(FileType::CoverageObjectIngestReport)
                .create()?;
        let coverage_objs_join_handle = coverage_objs_server
            .start(shutdown_listener.clone())
            .await?;

        let (valid_coverage_objs, valid_coverage_objs_server) = file_sink::FileSinkBuilder::new(
            FileType::CoverageObject,
            store_base_path,
            concat!(env!("CARGO_PKG_NAME"), "_coverage_object"),
        )
        .deposits(Some(file_upload_tx.clone()))
        .auto_commit(false)
        .roll_time(Duration::minutes(15))
        .create()
        .await?;

        let coverage_daemon = CoverageDaemon::new(
            pool.clone(),
            auth_client.clone(),
            coverage_objs,
            valid_coverage_objs,
        );

        // Mobile rewards
        let reward_period_hours = settings.rewards;
        let (mobile_rewards, mobile_rewards_server) = file_sink::FileSinkBuilder::new(
            FileType::MobileRewardShare,
            store_base_path,
            concat!(env!("CARGO_PKG_NAME"), "_radio_reward_shares"),
        )
        .deposits(Some(file_upload_tx.clone()))
        .auto_commit(false)
        .create()
        .await?;

        let (reward_manifests, reward_manifests_server) = file_sink::FileSinkBuilder::new(
            FileType::RewardManifest,
            store_base_path,
            concat!(env!("CARGO_PKG_NAME"), "_reward_manifest"),
        )
        .deposits(Some(file_upload_tx.clone()))
        .auto_commit(false)
        .create()
        .await?;

        let rewarder = Rewarder::new(
            pool.clone(),
            Duration::hours(reward_period_hours),
            Duration::minutes(settings.reward_offset_minutes),
            mobile_rewards,
            reward_manifests,
            price_tracker,
            settings.max_asserted_distance_deviation,
        );

        // subscriber location
        let (subscriber_location_ingest, subscriber_location_ingest_server) =
            file_source::continuous_source::<SubscriberLocationIngestReport>()
                .db(pool.clone())
                .store(report_ingest.clone())
                .lookback(LookbackBehavior::StartAfter(settings.start_after()))
                .file_type(FileType::SubscriberLocationIngestReport)
                .create()?;
        let subscriber_location_ingest_join_handle = subscriber_location_ingest_server
            .start(shutdown_listener.clone())
            .await?;

        let (verified_subscriber_location, verified_subscriber_location_server) =
            file_sink::FileSinkBuilder::new(
                FileType::VerifiedSubscriberLocationIngestReport,
                store_base_path,
                concat!(env!("CARGO_PKG_NAME"), "_verified_subscriber_location"),
            )
            .deposits(Some(file_upload_tx.clone()))
            .auto_commit(false)
            .create()
            .await?;

        let subscriber_location_ingestor = SubscriberLocationIngestor::new(
            pool.clone(),
            auth_client.clone(),
            entity_client.clone(),
            subscriber_location_ingest,
            verified_subscriber_location,
        );

        // data transfers
        let (data_session_ingest, data_session_ingest_server) =
            file_source::continuous_source::<ValidDataTransferSession>()
                .db(pool.clone())
                .store(data_transfer_ingest.clone())
                .lookback(LookbackBehavior::StartAfter(settings.start_after()))
                .file_type(FileType::ValidDataTransferSession)
                .create()?;
        let data_session_ingest_join_handle = data_session_ingest_server
            .start(shutdown_listener.clone())
            .await?;

        let data_session_ingestor = DataSessionIngestor::new(pool.clone());

        tokio::try_join!(
            valid_heartbeats_server
                .run(shutdown_listener.clone())
                .map_err(Error::from),
            speedtests_avg_server
                .run(shutdown_listener.clone())
                .map_err(Error::from),
            speedtests_validity_server
                .run(shutdown_listener.clone())
                .map_err(Error::from),
            valid_coverage_objs_server
                .run(shutdown_listener.clone())
                .map_err(Error::from),
            seniority_updates_server
                .run(shutdown_listener.clone())
                .map_err(Error::from),
            mobile_rewards_server
                .run(shutdown_listener.clone())
                .map_err(Error::from),
            file_upload
                .run(shutdown_listener.clone())
                .map_err(Error::from),
            reward_manifests_server
                .run(shutdown_listener.clone())
                .map_err(Error::from),
            verified_subscriber_location_server
                .run(shutdown_listener.clone())
                .map_err(Error::from),
            subscriber_location_ingestor
                .run(&shutdown_listener)
                .map_err(Error::from),
            data_session_ingestor
                .run(data_session_ingest, shutdown_listener.clone())
                .map_err(Error::from),
            tracker_process.map_err(Error::from),
            cbrs_heartbeats_join_handle.map_err(Error::from),
            wifi_heartbeats_join_handle.map_err(Error::from),
            speedtests_join_handle.map_err(Error::from),
<<<<<<< HEAD
            coverage_objs_join_handle.map_err(Error::from),
            heartbeat_daemon.run(shutdown_listener.clone()),
=======
            cbrs_heartbeat_daemon.run(shutdown_listener.clone()),
            wifi_heartbeat_daemon.run(shutdown_listener.clone()),
>>>>>>> c3fe742d
            speedtest_daemon.run(shutdown_listener.clone()),
            coverage_daemon.run(shutdown_listener.clone()),
            rewarder.run(shutdown_listener.clone()),
            subscriber_location_ingest_join_handle.map_err(anyhow::Error::from),
            data_session_ingest_join_handle.map_err(anyhow::Error::from),
        )?;

        tracing::info!("Shutting down verifier server");

        Ok(())
    }
}<|MERGE_RESOLUTION|>--- conflicted
+++ resolved
@@ -1,29 +1,18 @@
 use crate::{
-<<<<<<< HEAD
-    coverage::CoverageDaemon, data_session::DataSessionIngestor, heartbeats::HeartbeatDaemon,
-    rewarder::Rewarder, speedtests::SpeedtestDaemon,
-    subscriber_location::SubscriberLocationIngestor, telemetry, Settings,
-=======
-    data_session::DataSessionIngestor, heartbeats::cbrs::HeartbeatDaemon as CellHeartbeatDaemon,
+    coverage::CoverageDaemon, data_session::DataSessionIngestor,
+    heartbeats::cbrs::HeartbeatDaemon as CellHeartbeatDaemon,
     heartbeats::wifi::HeartbeatDaemon as WifiHeartbeatDaemon, rewarder::Rewarder,
     speedtests::SpeedtestDaemon, subscriber_location::SubscriberLocationIngestor, telemetry,
     Settings,
->>>>>>> c3fe742d
 };
 use anyhow::{Error, Result};
 use chrono::Duration;
 use file_store::{
-<<<<<<< HEAD
     coverage::CoverageObjectIngestReport, file_info_poller::LookbackBehavior, file_sink,
-    file_source, file_upload, heartbeat::CellHeartbeatIngestReport,
+    file_source, file_upload, heartbeat::CbrsHeartbeatIngestReport,
     mobile_subscriber::SubscriberLocationIngestReport, mobile_transfer::ValidDataTransferSession,
-    speedtest::CellSpeedtestIngestReport, FileStore, FileType,
-=======
-    file_info_poller::LookbackBehavior, file_sink, file_source, file_upload,
-    heartbeat::CbrsHeartbeatIngestReport, mobile_subscriber::SubscriberLocationIngestReport,
-    mobile_transfer::ValidDataTransferSession, speedtest::CellSpeedtestIngestReport,
-    wifi_heartbeat::WifiHeartbeatIngestReport, FileStore, FileType,
->>>>>>> c3fe742d
+    speedtest::CellSpeedtestIngestReport, wifi_heartbeat::WifiHeartbeatIngestReport, FileStore,
+    FileType,
 };
 use futures_util::TryFutureExt;
 use mobile_config::client::{AuthorizationClient, EntityClient, GatewayClient};
@@ -104,7 +93,6 @@
         .create()
         .await?;
 
-<<<<<<< HEAD
         // Seniority updates
         let (seniority_updates, seniority_updates_server) = file_sink::FileSinkBuilder::new(
             FileType::SeniorityUpdate,
@@ -117,29 +105,26 @@
         .create()
         .await?;
 
-        let heartbeat_daemon = HeartbeatDaemon::new(
+        let cbrs_heartbeat_daemon = CellHeartbeatDaemon::new(
             pool.clone(),
             gateway_client.clone(),
-            heartbeats,
+            cbrs_heartbeats,
+            settings.max_heartbeat_distance_from_coverage_km,
+            settings.modeled_coverage_start(),
+            valid_heartbeats.clone(),
+            seniority_updates.clone(),
+        );
+
+        let wifi_heartbeat_daemon = WifiHeartbeatDaemon::new(
+            pool.clone(),
+            gateway_client.clone(),
+            wifi_heartbeats,
+            settings.max_heartbeat_distance_from_coverage_km,
+            settings.modeled_coverage_start(),
             valid_heartbeats,
             seniority_updates,
-            settings.max_heartbeat_distance_from_coverage_km,
-            settings.modeled_coverage_start(),
-=======
-        let cbrs_heartbeat_daemon = CellHeartbeatDaemon::new(
-            pool.clone(),
-            gateway_client.clone(),
-            cbrs_heartbeats,
-            valid_heartbeats.clone(),
->>>>>>> c3fe742d
-        );
-
-        let wifi_heartbeat_daemon = WifiHeartbeatDaemon::new(
-            pool.clone(),
-            gateway_client.clone(),
-            wifi_heartbeats,
-            valid_heartbeats,
-        );
+        );
+
         // Speedtests
         let (speedtests, speedtests_server) =
             file_source::continuous_source::<CellSpeedtestIngestReport>()
@@ -325,13 +310,9 @@
             cbrs_heartbeats_join_handle.map_err(Error::from),
             wifi_heartbeats_join_handle.map_err(Error::from),
             speedtests_join_handle.map_err(Error::from),
-<<<<<<< HEAD
             coverage_objs_join_handle.map_err(Error::from),
-            heartbeat_daemon.run(shutdown_listener.clone()),
-=======
             cbrs_heartbeat_daemon.run(shutdown_listener.clone()),
             wifi_heartbeat_daemon.run(shutdown_listener.clone()),
->>>>>>> c3fe742d
             speedtest_daemon.run(shutdown_listener.clone()),
             coverage_daemon.run(shutdown_listener.clone()),
             rewarder.run(shutdown_listener.clone()),
