--- conflicted
+++ resolved
@@ -1,10 +1,6 @@
 use crate::{
-<<<<<<< HEAD
-    reward_shares::{get_scheduled_tokens_for_poc_and_dc, PocShares, TransferRewards},
-=======
     heartbeats::Heartbeats,
     reward_shares::{get_scheduled_tokens_for_poc_and_dc, PocShares},
->>>>>>> 638a3e98
     speedtests::{Average, SpeedtestAverages},
     Settings,
 };
@@ -26,7 +22,6 @@
 
 impl Cmd {
     pub async fn run(self, settings: &Settings) -> Result<()> {
-        /*
         let Self { start, end } = self;
 
         let start = DateTime::from_utc(start, Utc);
@@ -42,7 +37,7 @@
             .connect(env!("CARGO_PKG_NAME"), shutdown_listener)
             .await?;
 
-        let heartbeats = Heartbeats::validated(&pool).await?;
+        let heartbeats = Heartbeats::validated(&pool);
         let speedtests = SpeedtestAverages::validated(&pool, epoch.end).await?;
         let reward_shares = PocShares::aggregate(heartbeats, speedtests.clone()).await;
 
@@ -78,7 +73,6 @@
         );
 
         shutdown_trigger.trigger();
-        */
         Ok(())
     }
 }