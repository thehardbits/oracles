use crate::{
    heartbeats::HeartbeatReward,
<<<<<<< HEAD
    reward_shares::{get_scheduled_tokens_for_poc_and_dc, CoveragePoints},
    speedtests::{Average, SpeedtestAverages},
=======
    reward_shares::{get_scheduled_tokens_for_poc_and_dc, PocShares},
    speedtests_average::SpeedtestAverages,
>>>>>>> 45379ac8
    Settings,
};
use anyhow::Result;
use chrono::{DateTime, NaiveDateTime, Utc};
use helium_crypto::PublicKey;
use helium_proto::services::poc_mobile as proto;
use rust_decimal::Decimal;
use serde_json::json;
use std::collections::HashMap;

/// Reward a period from the entries in the database
#[derive(Debug, clap::Args)]
pub struct Cmd {
    #[clap(long)]
    start: NaiveDateTime,
    #[clap(long)]
    end: NaiveDateTime,
}

impl Cmd {
    pub async fn run(self, settings: &Settings) -> Result<()> {
        let Self { start, end } = self;

        let start = DateTime::from_utc(start, Utc);
        let end = DateTime::from_utc(end, Utc);

        tracing::info!("Rewarding shares from the following time range: {start} to {end}");
        let epoch = start..end;
        let expected_rewards = get_scheduled_tokens_for_poc_and_dc(epoch.end - epoch.start);

        let (shutdown_trigger, _shutdown_listener) = triggered::trigger();
        let pool = settings.database.connect(env!("CARGO_PKG_NAME")).await?;

        let heartbeats = HeartbeatReward::validated(&pool, &epoch);
<<<<<<< HEAD
        let speedtests = SpeedtestAverages::validated(&pool, epoch.end).await?;
        let reward_shares =
            CoveragePoints::aggregate_points(&pool, heartbeats, speedtests.clone(), end).await?;
=======
        let speedtest_averages =
            SpeedtestAverages::aggregate_epoch_averages(epoch.end, &pool).await?;
        let reward_shares = PocShares::aggregate(heartbeats, &speedtest_averages).await?;
>>>>>>> 45379ac8

        let mut total_rewards = 0_u64;
        let mut owner_rewards = HashMap::<_, u64>::new();
        let radio_rewards = reward_shares
            .into_rewards(Decimal::ZERO, &epoch)
            .ok_or(anyhow::anyhow!("no rewardable events"))?;
        for reward in radio_rewards {
            if let Some(proto::mobile_reward_share::Reward::RadioReward(proto::RadioReward {
                hotspot_key,
                poc_reward,
                ..
            })) = reward.reward
            {
                total_rewards += poc_reward;
                *owner_rewards
                    .entry(PublicKey::try_from(hotspot_key)?)
                    .or_default() += poc_reward;
            }
        }
        let rewards: Vec<_> = owner_rewards.into_iter().collect();
        let mut multiplier_count = HashMap::<_, usize>::new();
        let speedtest_multipliers: Vec<_> = speedtest_averages
            .averages
            .into_iter()
            .map(|(pub_key, average)| {
                let reward_multiplier = average.reward_multiplier;
                *multiplier_count.entry(reward_multiplier).or_default() += 1;
                (pub_key, reward_multiplier)
            })
            .collect();

        println!(
            "{}",
            serde_json::to_string_pretty(&json!({
                "multiplier_count": multiplier_count,
                "speedtest_multipliers": speedtest_multipliers,
                "rewards": rewards,
                "total_rewards": total_rewards,
                "expected_rewards": expected_rewards,
            }))?
        );

        shutdown_trigger.trigger();
        Ok(())
    }
}<|MERGE_RESOLUTION|>--- conflicted
+++ resolved
@@ -1,12 +1,7 @@
 use crate::{
     heartbeats::HeartbeatReward,
-<<<<<<< HEAD
     reward_shares::{get_scheduled_tokens_for_poc_and_dc, CoveragePoints},
-    speedtests::{Average, SpeedtestAverages},
-=======
-    reward_shares::{get_scheduled_tokens_for_poc_and_dc, PocShares},
     speedtests_average::SpeedtestAverages,
->>>>>>> 45379ac8
     Settings,
 };
 use anyhow::Result;
@@ -41,15 +36,10 @@
         let pool = settings.database.connect(env!("CARGO_PKG_NAME")).await?;
 
         let heartbeats = HeartbeatReward::validated(&pool, &epoch);
-<<<<<<< HEAD
-        let speedtests = SpeedtestAverages::validated(&pool, epoch.end).await?;
-        let reward_shares =
-            CoveragePoints::aggregate_points(&pool, heartbeats, speedtests.clone(), end).await?;
-=======
         let speedtest_averages =
             SpeedtestAverages::aggregate_epoch_averages(epoch.end, &pool).await?;
-        let reward_shares = PocShares::aggregate(heartbeats, &speedtest_averages).await?;
->>>>>>> 45379ac8
+        let reward_shares =
+            CoveragePoints::aggregate_points(&pool, heartbeats, &speedtest_averages, end).await?;
 
         let mut total_rewards = 0_u64;
         let mut owner_rewards = HashMap::<_, u64>::new();
