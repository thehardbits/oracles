--- conflicted
+++ resolved
@@ -108,557 +108,6 @@
     }
 }
 
-<<<<<<< HEAD
-impl From<CellSpeedtest> for Speedtest {
-    fn from(cell_speedtest: CellSpeedtest) -> Self {
-        Self {
-            timestamp: cell_speedtest.timestamp,
-            upload_speed: cell_speedtest.upload_speed as i64,
-            download_speed: cell_speedtest.download_speed as i64,
-            latency: cell_speedtest.latency as i32,
-        }
-    }
-}
-
-impl PgHasArrayType for Speedtest {
-    fn array_type_info() -> PgTypeInfo {
-        PgTypeInfo::with_name("_speedtest")
-    }
-}
-
-#[derive(FromRow)]
-pub struct SpeedtestRollingAverage {
-    pub id: PublicKeyBinary,
-    pub speedtests: Vec<Speedtest>,
-    pub latest_timestamp: DateTime<Utc>,
-}
-
-impl SpeedtestRollingAverage {
-    pub fn new(id: PublicKeyBinary) -> Self {
-        Self {
-            id,
-            speedtests: Vec::new(),
-            latest_timestamp: DateTime::<Utc>::default(),
-        }
-    }
-
-    pub async fn validate_speedtests<'a>(
-        gateway_client: &'a GatewayClient,
-        speedtests: impl Stream<Item = CellSpeedtest> + 'a,
-        exec: &mut Transaction<'_, Postgres>,
-    ) -> Result<impl Stream<Item = Result<Self, ClientError>> + 'a, sqlx::Error> {
-        let tests_by_publickey = speedtests
-            .fold(
-                HashMap::<PublicKeyBinary, Vec<CellSpeedtest>>::new(),
-                |mut map, cell_speedtest| async move {
-                    map.entry(cell_speedtest.pubkey.clone())
-                        .or_default()
-                        .push(cell_speedtest);
-                    map
-                },
-            )
-            .await;
-
-        let mut speedtests = Vec::new();
-        for (pubkey, cell_speedtests) in tests_by_publickey.into_iter() {
-            let rolling_average: SpeedtestRollingAverage =
-                sqlx::query_as::<_, SpeedtestRollingAverage>(
-                    "SELECT * FROM speedtests WHERE id = $1",
-                )
-                .bind(&pubkey)
-                .fetch_optional(&mut *exec)
-                .await?
-                .unwrap_or_else(|| SpeedtestRollingAverage::new(pubkey.clone()));
-            speedtests.push((rolling_average, cell_speedtests));
-        }
-
-        Ok(futures::stream::iter(speedtests.into_iter())
-            .then(move |(rolling_average, cell_speedtests)| {
-                async move {
-                    // If we get back some gateway info for the given address, it's a valid address
-                    if gateway_client
-                        .resolve_gateway_info(&rolling_average.id)
-                        .await?
-                        .is_none()
-                    {
-                        return Ok(None);
-                    }
-                    Ok(Some((rolling_average, cell_speedtests)))
-                }
-            })
-            .filter_map(|item| async move { item.transpose() })
-            .map_ok(|(rolling_average, cell_speedtests)| {
-                let speedtests = cell_speedtests
-                    .into_iter()
-                    .map(Speedtest::from)
-                    .chain(rolling_average.speedtests.into_iter())
-                    .take(SPEEDTEST_AVG_MAX_DATA_POINTS)
-                    .collect::<Vec<Speedtest>>();
-
-                Self {
-                    id: rolling_average.id,
-                    latest_timestamp: speedtests[0].timestamp,
-                    speedtests,
-                }
-            }))
-    }
-
-    pub async fn save(self, exec: impl sqlx::PgExecutor<'_>) -> Result<bool, sqlx::Error> {
-        #[derive(FromRow)]
-        struct SaveResult {
-            inserted: bool,
-        }
-
-        sqlx::query_as::<_, SaveResult>(
-            r#"
-            insert into speedtests (id, speedtests, latest_timestamp)
-            values ($1, $2, $3)
-            on conflict (id) do update set
-            speedtests = EXCLUDED.speedtests, latest_timestamp = EXCLUDED.latest_timestamp
-            returning (xmax = 0) as inserted
-            "#,
-        )
-        .bind(self.id)
-        .bind(self.speedtests)
-        .bind(self.latest_timestamp)
-        .fetch_one(exec)
-        .await
-        .map(|result| result.inserted)
-    }
-
-    pub async fn write(&self, averages: &file_sink::FileSinkClient) -> file_store::Result {
-        // Write out the speedtests to S3
-        let average = Average::from(&self.speedtests);
-        let validity = average.validity();
-        // this is guaratneed to safely convert and not panic as it can only be one of
-        // four possible decimal values based on the speedtest average tier
-        let reward_multiplier = average.reward_multiplier().try_into().unwrap();
-        let Average {
-            upload_speed_avg_bps,
-            download_speed_avg_bps,
-            latency_avg_ms,
-            ..
-        } = average;
-        averages
-            .write(
-                proto::SpeedtestAvg {
-                    pub_key: self.id.clone().into(),
-                    upload_speed_avg_bps,
-                    download_speed_avg_bps,
-                    latency_avg_ms,
-                    timestamp: Utc::now().encode_timestamp(),
-                    speedtests: speedtests_without_lapsed(
-                        self.speedtests.iter(),
-                        Duration::hours(SPEEDTEST_LAPSE),
-                    )
-                    .map(|st| proto::Speedtest {
-                        timestamp: st.timestamp.timestamp() as u64,
-                        upload_speed_bps: st.upload_speed as u64,
-                        download_speed_bps: st.download_speed as u64,
-                        latency_ms: st.latency as u32,
-                    })
-                    .collect(),
-                    validity: validity as i32,
-                    reward_multiplier,
-                },
-                &[("validity", validity.as_str_name())],
-            )
-            .await?;
-
-        Ok(())
-    }
-}
-
-#[derive(Clone, Default)]
-pub struct SpeedtestAverages {
-    // I'm not sure that VecDeque is actually all that useful here, considering
-    // we have to constantly convert between the two.
-    // It does make me more confident in the implementation of validate_speedtests
-    // though.
-    pub speedtests: HashMap<PublicKeyBinary, VecDeque<Speedtest>>,
-}
-
-impl SpeedtestAverages {
-    #[allow(dead_code)]
-    pub fn into_rolling_avgs(self) -> impl IntoIterator<Item = SpeedtestRollingAverage> {
-        self.speedtests
-            .into_iter()
-            .map(|(id, window)| SpeedtestRollingAverage {
-                id,
-                // window is guaranteed to be non-empty. For safety, we set the
-                // latest timestamp to epoch.
-                latest_timestamp: window
-                    .front()
-                    .map_or_else(DateTime::<Utc>::default, |st| st.timestamp),
-                speedtests: Vec::from(window),
-            })
-    }
-
-    pub fn get_average(&self, pub_key: &PublicKeyBinary) -> Option<Average> {
-        self.speedtests.get(pub_key).map(Average::from)
-    }
-
-    pub async fn validated(
-        exec: impl sqlx::PgExecutor<'_> + Copy,
-        period_end: DateTime<Utc>,
-    ) -> Result<Self, sqlx::Error> {
-        let mut speedtests = HashMap::new();
-
-        let mut rows = sqlx::query_as::<_, SpeedtestRollingAverage>(
-            "SELECT * FROM speedtests where latest_timestamp >= $1",
-        )
-        .bind((period_end - Duration::hours(SPEEDTEST_LAPSE)).naive_utc())
-        .fetch(exec);
-
-        while let Some(SpeedtestRollingAverage {
-            id,
-            speedtests: window,
-            ..
-        }) = rows.try_next().await?
-        {
-            speedtests.insert(id, VecDeque::from(window));
-        }
-
-        Ok(Self { speedtests })
-    }
-}
-
-impl Extend<SpeedtestRollingAverage> for SpeedtestAverages {
-    fn extend<T>(&mut self, iter: T)
-    where
-        T: IntoIterator<Item = SpeedtestRollingAverage>,
-    {
-        for SpeedtestRollingAverage { id, speedtests, .. } in iter.into_iter() {
-            self.speedtests.insert(id, VecDeque::from(speedtests));
-        }
-    }
-}
-
-fn speedtests_without_lapsed<'a>(
-    iterable: impl Iterator<Item = &'a Speedtest>,
-    lapse_cliff: Duration,
-) -> impl Iterator<Item = &'a Speedtest> {
-    let mut last_timestamp = None;
-    iterable.take_while(move |speedtest| match last_timestamp {
-        Some(ts) if ts - speedtest.timestamp > lapse_cliff => false,
-        None | Some(_) => {
-            last_timestamp = Some(speedtest.timestamp);
-            true
-        }
-    })
-}
-
-#[derive(Clone, Debug, Default)]
-pub struct Average {
-    pub window_size: usize,
-    pub upload_speed_avg_bps: u64,
-    pub download_speed_avg_bps: u64,
-    pub latency_avg_ms: u32,
-}
-
-impl<'a, I: ?Sized> From<&'a I> for Average
-where
-    &'a I: IntoIterator<Item = &'a Speedtest>,
-{
-    fn from(iter: &'a I) -> Self {
-        let mut window_size = 0;
-        let mut sum_upload = 0;
-        let mut sum_download = 0;
-        let mut sum_latency = 0;
-
-        for Speedtest {
-            upload_speed,
-            download_speed,
-            latency,
-            ..
-        } in speedtests_without_lapsed(iter.into_iter(), Duration::hours(SPEEDTEST_LAPSE))
-        {
-            sum_upload += *upload_speed as u64;
-            sum_download += *download_speed as u64;
-            sum_latency += *latency as u32;
-            window_size += 1;
-        }
-
-        if window_size > 0 {
-            Average {
-                window_size,
-                upload_speed_avg_bps: sum_upload / window_size as u64,
-                download_speed_avg_bps: sum_download / window_size as u64,
-                latency_avg_ms: sum_latency / window_size as u32,
-            }
-        } else {
-            Average::default()
-        }
-    }
-}
-
-const MIN_DOWNLOAD: u64 = mbps(30);
-const MIN_UPLOAD: u64 = mbps(2);
-const MAX_LATENCY: u32 = 100;
-pub const MIN_REQUIRED_SAMPLES: usize = 2;
-
-impl Average {
-    // TODO: Change this to a multiplier
-    pub fn validity(&self) -> proto::SpeedtestAvgValidity {
-        if self.window_size < MIN_REQUIRED_SAMPLES {
-            return proto::SpeedtestAvgValidity::TooFewSamples;
-        }
-        if self.download_speed_avg_bps < MIN_DOWNLOAD {
-            return proto::SpeedtestAvgValidity::SlowDownloadSpeed;
-        }
-        if self.upload_speed_avg_bps < MIN_UPLOAD {
-            return proto::SpeedtestAvgValidity::SlowUploadSpeed;
-        }
-        if self.latency_avg_ms > MAX_LATENCY {
-            return proto::SpeedtestAvgValidity::HighLatency;
-        }
-        proto::SpeedtestAvgValidity::Valid
-    }
-
-    pub fn tier(&self) -> SpeedtestTier {
-        if self.window_size < MIN_REQUIRED_SAMPLES {
-            SpeedtestTier::Failed
-        } else {
-            SpeedtestTier::from_download_speed(self.download_speed_avg_bps)
-                .min(SpeedtestTier::from_upload_speed(self.upload_speed_avg_bps))
-                .min(SpeedtestTier::from_latency(self.latency_avg_ms))
-        }
-    }
-
-    pub fn reward_multiplier(&self) -> Decimal {
-        self.tier().into_multiplier()
-    }
-}
-
-const fn mbps(mbps: u64) -> u64 {
-    mbps * 125000
-}
-
-#[derive(Copy, Clone, Debug, PartialEq, Eq, PartialOrd, Ord)]
-pub enum SpeedtestTier {
-    Failed = 0,
-    Poor = 1,
-    Degraded = 2,
-    Acceptable = 3,
-}
-
-impl SpeedtestTier {
-    fn into_multiplier(self) -> Decimal {
-        match self {
-            Self::Acceptable => dec!(1.0),
-            Self::Degraded => dec!(0.5),
-            Self::Poor => dec!(0.25),
-            Self::Failed => dec!(0.0),
-        }
-    }
-
-    fn from_download_speed(download_speed: u64) -> Self {
-        if download_speed >= mbps(100) {
-            Self::Acceptable
-        } else if download_speed >= mbps(50) {
-            Self::Degraded
-        } else if download_speed >= mbps(30) {
-            Self::Poor
-        } else {
-            Self::Failed
-        }
-    }
-
-    fn from_upload_speed(upload_speed: u64) -> Self {
-        if upload_speed >= mbps(10) {
-            Self::Acceptable
-        } else if upload_speed >= mbps(5) {
-            Self::Degraded
-        } else if upload_speed >= mbps(2) {
-            Self::Poor
-        } else {
-            Self::Failed
-        }
-    }
-
-    fn from_latency(latency: u32) -> Self {
-        if latency <= 50 {
-            Self::Acceptable
-        } else if latency <= 75 {
-            Self::Degraded
-        } else if latency <= 100 {
-            Self::Poor
-        } else {
-            Self::Failed
-        }
-    }
-}
-
-#[cfg(test)]
-mod test {
-    use super::*;
-    use chrono::TimeZone;
-
-    fn parse_dt(dt: &str) -> DateTime<Utc> {
-        Utc.datetime_from_str(dt, "%Y-%m-%d %H:%M:%S %z")
-            .expect("unable_to_parse")
-    }
-
-    fn bytes_per_s(mbps: i64) -> i64 {
-        mbps * 125000
-    }
-
-    fn known_speedtests() -> Vec<Speedtest> {
-        // This data is taken from the spreadsheet
-        // Timestamp	DL	UL	Latency	DL RA	UL RA	Latency RA	Acceptable?
-        // 2022-08-02 18:00:00	70	30	40	103.33	19.17	30.00	TRUE
-        // 2022-08-02 12:00:00	100	10	30	116.67	17.50	35.00	TRUE
-        // 2022-08-02 6:00:00	130	20	10	100.00	15.83	30.00	TRUE
-        // 2022-08-02 0:00:00	90	15	10	94.00	15.00	34.00	FALSE
-        // 2022-08-01 18:00:00	112	30	40	95.00	15.00	40.00	FALSE
-        // 2022-08-01 12:00:00	118	10	50	89.33	10.00	40.00	FALSE
-        // 2022-08-01 6:00:00	150	20	70	75.00	10.00	35.00	FALSE
-        // 2022-08-01 0:00:00	0	0	0	0.00	0.00	0.00	FALSE*
-        vec![
-            Speedtest::new(parse_dt("2022-08-02 18:00:00 +0000"), 0, 0, 0),
-            Speedtest::new(
-                parse_dt("2022-08-02 12:00:00 +0000"),
-                bytes_per_s(20),
-                bytes_per_s(150),
-                70,
-            ),
-            Speedtest::new(
-                parse_dt("2022-08-02 6:00:00 +0000"),
-                bytes_per_s(10),
-                bytes_per_s(118),
-                50,
-            ),
-            Speedtest::new(
-                parse_dt("2022-08-02 0:00:00 +0000"),
-                bytes_per_s(30),
-                bytes_per_s(112),
-                40,
-            ),
-            Speedtest::new(
-                parse_dt("2022-08-02 0:00:00 +0000"),
-                bytes_per_s(15),
-                bytes_per_s(90),
-                10,
-            ),
-            Speedtest::new(
-                parse_dt("2022-08-01 18:00:00 +0000"),
-                bytes_per_s(20),
-                bytes_per_s(130),
-                10,
-            ),
-            Speedtest::new(
-                parse_dt("2022-08-01 12:00:00 +0000"),
-                bytes_per_s(10),
-                bytes_per_s(100),
-                30,
-            ),
-            Speedtest::new(
-                parse_dt("2022-08-01 6:00:00 +0000"),
-                bytes_per_s(30),
-                bytes_per_s(70),
-                40,
-            ),
-        ]
-    }
-
-    #[test]
-    fn check_tier_cmp() {
-        assert_eq!(
-            SpeedtestTier::Acceptable.min(SpeedtestTier::Failed),
-            SpeedtestTier::Failed,
-        );
-    }
-
-    #[test]
-    fn check_known_valid() {
-        let speedtests = known_speedtests();
-        assert_ne!(
-            Average::from(&speedtests[0..5]).tier(),
-            SpeedtestTier::Acceptable,
-        );
-        assert_eq!(
-            Average::from(&speedtests[0..6]).tier(),
-            SpeedtestTier::Acceptable
-        );
-    }
-
-    #[test]
-    fn check_minimum_known_valid() {
-        let speedtests = known_speedtests();
-        assert_ne!(
-            Average::from(&speedtests[4..4]).tier(),
-            SpeedtestTier::Acceptable
-        );
-        assert_eq!(
-            Average::from(&speedtests[4..=5]).tier(),
-            SpeedtestTier::Acceptable
-        );
-        assert_eq!(
-            Average::from(&speedtests[4..=6]).tier(),
-            SpeedtestTier::Acceptable
-        );
-    }
-
-    #[test]
-    fn check_minimum_known_invalid() {
-        let speedtests = known_speedtests();
-        assert_ne!(
-            Average::from(&speedtests[5..6]).tier(),
-            SpeedtestTier::Acceptable
-        );
-    }
-
-    #[test]
-    fn check_speedtest_rolling_avg() {
-        let owner: PublicKeyBinary = "112NqN2WWMwtK29PMzRby62fDydBJfsCLkCAf392stdok48ovNT6"
-            .parse()
-            .expect("failed owner parse");
-        let speedtests = VecDeque::from(known_speedtests());
-        let avgs = SpeedtestAverages {
-            speedtests: HashMap::from([(owner, speedtests)]),
-        }
-        .into_rolling_avgs();
-        for avg in avgs {
-            if let Some(first) = avg.speedtests.first() {
-                assert_eq!(avg.latest_timestamp, first.timestamp);
-            }
-        }
-    }
-
-    #[test]
-    fn check_speedtest_without_lapsed() {
-        let speedtest_cutoff = Duration::hours(10);
-        let contiguos_speedtests = known_speedtests();
-        let contiguous_speedtests =
-            speedtests_without_lapsed(contiguos_speedtests.iter(), speedtest_cutoff);
-
-        let disjoint_speedtests = vec![
-            Speedtest::new(
-                parse_dt("2022-08-02 6:00:00 +0000"),
-                bytes_per_s(20),
-                bytes_per_s(150),
-                70,
-            ),
-            Speedtest::new(
-                parse_dt("2022-08-01 18:00:00 +0000"),
-                bytes_per_s(10),
-                bytes_per_s(118),
-                50,
-            ),
-            Speedtest::new(
-                parse_dt("2022-08-01 12:00:00 +0000"),
-                bytes_per_s(30),
-                bytes_per_s(112),
-                40,
-            ),
-        ];
-        let disjoint_speedtests =
-            speedtests_without_lapsed(disjoint_speedtests.iter(), speedtest_cutoff);
-
-        assert_eq!(contiguous_speedtests.count(), 8);
-        assert_eq!(disjoint_speedtests.count(), 1);
-    }
-=======
 pub async fn save_speedtest(
     speedtest: &CellSpeedtest,
     exec: &mut Transaction<'_, Postgres>,
@@ -734,5 +183,4 @@
         .execute(&mut *tx)
         .await?;
     Ok(())
->>>>>>> ade00c5d
 }