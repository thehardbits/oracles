--- conflicted
+++ resolved
@@ -258,11 +258,7 @@
                     cell_type: self.cell_type.unwrap_or(CellType::Neutrino430) as i32, // Is this the right default?
                     validity: self.validity as i32,
                     timestamp: self.timestamp.timestamp() as u64,
-<<<<<<< HEAD
                     coverage_object: Vec::from(self.coverage_object.into_bytes()),
-=======
-                    coverage_object: Vec::with_capacity(0), // Placeholder so the project compiles
->>>>>>> a76a9175
                 },
                 [],
             )
