use crate::{
    coverage::{CoverageReward, CoveredHexStream, CoveredHexes},
    data_session::HotspotMap,
    heartbeats::HeartbeatReward,
    speedtests_average::{SpeedtestAverage, SpeedtestAverages},
    subscriber_location::SubscriberValidatedLocations,
};
use chrono::{DateTime, Duration, Utc};
use file_store::traits::TimestampEncode;
use futures::{Stream, StreamExt};
use helium_crypto::PublicKeyBinary;
use helium_proto::services::poc_mobile as proto;
use helium_proto::services::poc_mobile::mobile_reward_share::Reward as ProtoReward;
use rust_decimal::prelude::*;
use rust_decimal_macros::dec;
use std::{collections::HashMap, ops::Range};
use uuid::Uuid;

/// Total tokens emissions pool per 365 days or 366 days for a leap year
const TOTAL_EMISSIONS_POOL: Decimal = dec!(30_000_000_000_000_000);

/// Maximum amount of the total emissions pool allocated for data transfer
/// rewards
const MAX_DATA_TRANSFER_REWARDS_PERCENT: Decimal = dec!(0.4);

/// The fixed price of a mobile data credit
const DC_USD_PRICE: Decimal = dec!(0.00001);

/// Default precision used for rounding
const DEFAULT_PREC: u32 = 15;

/// Percent of total emissions allocated for mapper rewards
const MAPPERS_REWARDS_PERCENT: Decimal = dec!(0.2);

/// shares of the mappers pool allocated per eligble subscriber for discovery mapping
const DISCOVERY_MAPPING_SHARES: Decimal = dec!(30);

pub struct TransferRewards {
    reward_scale: Decimal,
    rewards: HashMap<PublicKeyBinary, Decimal>,
    reward_sum: Decimal,
}

impl TransferRewards {
    pub fn reward_scale(&self) -> Decimal {
        self.reward_scale
    }

    pub fn reward_sum(&self) -> Decimal {
        self.reward_sum
    }

    #[cfg(test)]
    fn reward(&self, hotspot: &PublicKeyBinary) -> Decimal {
        self.rewards.get(hotspot).copied().unwrap_or(Decimal::ZERO) * self.reward_scale
    }

    pub async fn from_transfer_sessions(
        mobile_bone_price: Decimal,
        transfer_sessions: HotspotMap,
        hotspots: &CoveragePoints,
        epoch: &Range<DateTime<Utc>>,
    ) -> Self {
        let mut reward_sum = Decimal::ZERO;
        let rewards = transfer_sessions
            .into_iter()
            .filter(|(pub_key, _)| hotspots.is_valid(pub_key))
            // Calculate rewards per hotspot
            .map(|(pub_key, dc_amount)| {
                let bones = dc_to_mobile_bones(Decimal::from(dc_amount), mobile_bone_price);
                reward_sum += bones;
                (pub_key, bones)
            })
            .collect();

        let duration = epoch.end - epoch.start;
        let total_emissions_pool = get_total_scheduled_tokens(duration);

        // Determine if we need to scale the rewards given for data transfer rewards.
        // Ideally this should never happen, but if the total number of data transfer rewards
        // is greater than (at the time of writing) 40% of the total pool, we need to scale
        // the rewards given for data transfer.
        //
        // If we find that total data_transfer reward sum is greater than 40%, we use the
        // following math to calculate the scale:
        //
        // [ scale * data_transfer_reward_sum ] / total_emissions_pool = 0.4
        //
        //   therefore:
        //
        // scale = [ 0.4 * total_emissions_pool ] / data_transfer_reward_sum
        //
        let reward_scale = if reward_sum / total_emissions_pool > MAX_DATA_TRANSFER_REWARDS_PERCENT
        {
            MAX_DATA_TRANSFER_REWARDS_PERCENT * total_emissions_pool / reward_sum
        } else {
            Decimal::ONE
        };

        Self {
            reward_scale,
            rewards,
            reward_sum: reward_sum * reward_scale,
        }
    }

    pub fn into_rewards(
        self,
        epoch: &'_ Range<DateTime<Utc>>,
    ) -> impl Iterator<Item = proto::MobileRewardShare> + '_ {
        let Self {
            reward_scale,
            rewards,
            ..
        } = self;
        let start_period = epoch.start.encode_timestamp();
        let end_period = epoch.end.encode_timestamp();
        rewards
            .into_iter()
            .map(move |(hotspot_key, reward)| proto::MobileRewardShare {
                start_period,
                end_period,
                reward: Some(proto::mobile_reward_share::Reward::GatewayReward(
                    proto::GatewayReward {
                        hotspot_key: hotspot_key.into(),
                        dc_transfer_reward: (reward * reward_scale)
                            .round_dp_with_strategy(0, RoundingStrategy::ToZero)
                            .to_u64()
                            .unwrap_or(0),
                    },
                )),
            })
    }
}

#[derive(Default)]
pub struct MapperShares {
    pub discovery_mapping_shares: SubscriberValidatedLocations,
}

impl MapperShares {
    pub fn new(discovery_mapping_shares: SubscriberValidatedLocations) -> Self {
        Self {
            discovery_mapping_shares,
        }
    }

    pub fn rewards_per_share(
        &self,
        reward_period: &'_ Range<DateTime<Utc>>,
    ) -> anyhow::Result<Decimal> {
        // note: currently rewards_per_share calculation only takes into
        // consideration discovery mapping shares
        // in the future it will also need to take into account
        // verification mapping shares
        let duration: Duration = reward_period.end - reward_period.start;
        let total_mappers_pool = get_scheduled_tokens_for_mappers(duration);

        // the number of subscribers eligible for discovery location rewards hihofe
        let discovery_mappers_count = Decimal::from(self.discovery_mapping_shares.len());

        // calculate the total eligible mapping shares for the epoch
        // this could be simplified as every subscriber is awarded the same share
        // however the fuction is setup to allow the verification mapper shares to be easily
        // added without impacting code structure ( the per share value for those will be different )
        let total_mapper_shares = discovery_mappers_count * DISCOVERY_MAPPING_SHARES;
        let res = total_mappers_pool
            .checked_div(total_mapper_shares)
            .unwrap_or(Decimal::ZERO);
        Ok(res)
    }

    pub fn into_subscriber_rewards(
        self,
        reward_period: &'_ Range<DateTime<Utc>>,
        reward_per_share: Decimal,
    ) -> impl Iterator<Item = proto::MobileRewardShare> + '_ {
        self.discovery_mapping_shares
            .into_iter()
            .map(move |subscriber_id| proto::SubscriberReward {
                subscriber_id,
                discovery_location_amount: (DISCOVERY_MAPPING_SHARES * reward_per_share)
                    .round_dp_with_strategy(0, RoundingStrategy::ToZero)
                    .to_u64()
                    .unwrap_or(0),
            })
            .filter(|subscriber_reward| subscriber_reward.discovery_location_amount > 0)
            .map(|subscriber_reward| proto::MobileRewardShare {
                start_period: reward_period.start.encode_timestamp(),
                end_period: reward_period.end.encode_timestamp(),
                reward: Some(ProtoReward::SubscriberReward(subscriber_reward)),
            })
    }
}

/// Returns the equivalent amount of Mobile bones for a specified amount of Data Credits
pub fn dc_to_mobile_bones(dc_amount: Decimal, mobile_bone_price: Decimal) -> Decimal {
    let dc_in_usd = dc_amount * DC_USD_PRICE;
    (dc_in_usd / mobile_bone_price)
        .round_dp_with_strategy(DEFAULT_PREC, RoundingStrategy::ToPositiveInfinity)
}

#[derive(Debug)]
struct RadioPoints {
    heartbeat_multiplier: Decimal,
    coverage_object: Uuid,
    seniority: DateTime<Utc>,
    points: Decimal,
}

impl RadioPoints {
    fn new(heartbeat_multiplier: Decimal, coverage_object: Uuid, seniority: DateTime<Utc>) -> Self {
        Self {
            heartbeat_multiplier,
            seniority,
            coverage_object,
            points: Decimal::ZERO,
        }
    }

    fn points(&self) -> Decimal {
        (self.heartbeat_multiplier * self.points).max(Decimal::ZERO)
    }
}

#[derive(Debug, Default)]
struct HotspotPoints {
    /// Points are multiplied by the multiplier to get shares.
    /// Multiplier should never be zero.
    speedtest_multiplier: Decimal,
    radio_points: HashMap<String, RadioPoints>,
}

impl HotspotPoints {
    pub fn new(speedtest_multiplier: Decimal) -> Self {
        Self {
            speedtest_multiplier,
            radio_points: HashMap::new(),
        }
    }
}

impl HotspotPoints {
    pub fn total_points(&self) -> Decimal {
        self.speedtest_multiplier
            * self
                .radio_points
                .values()
                .fold(Decimal::ZERO, |sum, radio| sum + radio.points())
    }
}

#[derive(Debug)]
pub struct CoveragePoints {
    coverage_points: HashMap<PublicKeyBinary, HotspotPoints>,
}

impl CoveragePoints {
    pub async fn aggregate_points(
        hex_streams: &impl CoveredHexStream,
        heartbeats: impl Stream<Item = Result<HeartbeatReward, sqlx::Error>>,
<<<<<<< HEAD
        speedtests: SpeedtestAverages,
        period_end: DateTime<Utc>,
=======
        speedtest_averages: &SpeedtestAverages,
>>>>>>> 45379ac8
    ) -> Result<Self, sqlx::Error> {
        let mut heartbeats = std::pin::pin!(heartbeats);
        let mut covered_hexes = CoveredHexes::default();
        let mut coverage_points = HashMap::new();
        while let Some(heartbeat) = heartbeats.next().await.transpose()? {
<<<<<<< HEAD
            let speedtest_multiplier = speedtests
                .get_average(&heartbeat.hotspot_key)
                .as_ref()
                .map_or(Decimal::ZERO, Average::reward_multiplier);

            if speedtest_multiplier.is_zero() {
                continue;
            }

            let seniority = hex_streams
                .fetch_seniority(&heartbeat.cbsd_id, period_end)
                .await?;
            let covered_hex_stream = hex_streams
                .covered_hex_stream(&heartbeat.cbsd_id, &heartbeat.coverage_object, &seniority)
                .await?;
            covered_hexes
                .aggregate_coverage(&heartbeat.hotspot_key, covered_hex_stream)
                .await?;
            coverage_points
=======
            let speedmultiplier = speedtest_averages
                .get_average(&heartbeat.hotspot_key)
                .as_ref()
                .map_or(Decimal::ZERO, SpeedtestAverage::reward_multiplier);
            *poc_shares
                .hotspot_shares
>>>>>>> 45379ac8
                .entry(heartbeat.hotspot_key)
                .or_insert_with(|| HotspotPoints::new(speedtest_multiplier))
                .radio_points
                .insert(
                    heartbeat.cbsd_id,
                    RadioPoints::new(
                        heartbeat.reward_weight,
                        heartbeat.coverage_object,
                        seniority.seniority_ts,
                    ),
                );
        }

        for CoverageReward {
            cbsd_id,
            points,
            hotspot,
        } in covered_hexes.into_coverage_rewards()
        {
            // Guaranteed that points contains the given hotspot.
            coverage_points
                .get_mut(&hotspot)
                .unwrap()
                .radio_points
                .get_mut(&cbsd_id)
                .unwrap()
                .points += points;
        }

        Ok(Self { coverage_points })
    }

    pub fn is_valid(&self, hotspot: &PublicKeyBinary) -> bool {
        if let Some(coverage_points) = self.coverage_points.get(hotspot) {
            !coverage_points.total_points().is_zero()
        } else {
            false
        }
    }

    /// Only used for testing
    pub fn hotspot_points(&self, hotspot: &PublicKeyBinary) -> Decimal {
        self.coverage_points
            .get(hotspot)
            .map(HotspotPoints::total_points)
            .unwrap_or(Decimal::ZERO)
    }

    pub fn total_shares(&self) -> Decimal {
        self.coverage_points
            .values()
            .fold(Decimal::ZERO, |sum, radio_points| {
                sum + radio_points.total_points()
            })
    }

    pub fn into_rewards(
        self,
        transfer_rewards_sum: Decimal,
        epoch: &'_ Range<DateTime<Utc>>,
    ) -> Option<impl Iterator<Item = proto::MobileRewardShare> + '_> {
        let total_shares = self.total_shares();
        let available_poc_rewards =
            get_scheduled_tokens_for_poc_and_dc(epoch.end - epoch.start) - transfer_rewards_sum;
        available_poc_rewards
            .checked_div(total_shares)
            .map(|poc_rewards_per_share| {
                let start_period = epoch.start.encode_timestamp();
                let end_period = epoch.end.encode_timestamp();
                self.coverage_points
                    .into_iter()
                    .flat_map(move |(hotspot_key, hotspot_points)| {
                        radio_points_into_rewards(
                            hotspot_key,
                            start_period,
                            end_period,
                            poc_rewards_per_share,
                            hotspot_points.speedtest_multiplier,
                            hotspot_points.radio_points.into_iter(),
                        )
                    })
                    .filter(|mobile_reward| match mobile_reward.reward {
                        Some(proto::mobile_reward_share::Reward::RadioReward(ref radio_reward)) => {
                            radio_reward.poc_reward > 0
                        }
                        _ => false,
                    })
            })
    }
}

fn radio_points_into_rewards(
    hotspot_key: PublicKeyBinary,
    start_period: u64,
    end_period: u64,
    poc_rewards_per_share: Decimal,
    speedtest_multiplier: Decimal,
    radio_points: impl Iterator<Item = (String, RadioPoints)>,
) -> impl Iterator<Item = proto::MobileRewardShare> {
    radio_points.map(move |(cbsd_id, radio_points)| {
        new_radio_reward(
            cbsd_id,
            &hotspot_key,
            start_period,
            end_period,
            poc_rewards_per_share,
            speedtest_multiplier,
            radio_points,
        )
    })
}

fn new_radio_reward(
    cbsd_id: String,
    hotspot_key: &PublicKeyBinary,
    start_period: u64,
    end_period: u64,
    poc_rewards_per_share: Decimal,
    speedtest_multiplier: Decimal,
    radio_points: RadioPoints,
) -> proto::MobileRewardShare {
    let poc_reward = poc_rewards_per_share
        * speedtest_multiplier
        * radio_points.heartbeat_multiplier
        * radio_points.points;
    let hotspot_key: Vec<u8> = hotspot_key.clone().into();
    proto::MobileRewardShare {
        start_period,
        end_period,
        reward: Some(proto::mobile_reward_share::Reward::RadioReward(
            proto::RadioReward {
                hotspot_key,
                cbsd_id,
                poc_reward: poc_reward
                    .round_dp_with_strategy(0, RoundingStrategy::ToZero)
                    .to_u64()
                    .unwrap_or(0),
                coverage_points: radio_points.points.to_u64().unwrap_or(0),
                seniority_timestamp: radio_points.seniority.encode_timestamp(),
                coverage_object: Vec::from(radio_points.coverage_object.into_bytes()),
                ..Default::default()
            },
        )),
    }
}

pub fn get_total_scheduled_tokens(duration: Duration) -> Decimal {
    (TOTAL_EMISSIONS_POOL / dec!(366) / Decimal::from(Duration::hours(24).num_seconds()))
        * Decimal::from(duration.num_seconds())
}

pub fn get_scheduled_tokens_for_poc_and_dc(duration: Duration) -> Decimal {
    get_total_scheduled_tokens(duration) * dec!(0.6)
}

pub fn get_scheduled_tokens_for_mappers(duration: Duration) -> Decimal {
    get_total_scheduled_tokens(duration) * MAPPERS_REWARDS_PERCENT
}

#[cfg(test)]
mod test {
    use super::*;
    use crate::{
<<<<<<< HEAD
        cell_type::CellType,
        coverage::{CoveredHexStream, HexCoverage, Seniority},
        data_session,
        data_session::HotspotDataSession,
        heartbeats::HeartbeatReward,
        speedtests::{Speedtest, SpeedtestAverages},
        subscriber_location::SubscriberValidatedLocations,
    };
    use chrono::{Duration, Utc};
    use futures::stream::{self, BoxStream};
=======
        cell_type::CellType, data_session, data_session::HotspotDataSession,
        heartbeats::HeartbeatReward, speedtests::Speedtest,
        subscriber_location::SubscriberValidatedLocations,
    };
    use chrono::{Duration, Utc};
    use file_store::speedtest::CellSpeedtest;
    use futures::stream;
>>>>>>> 45379ac8
    use helium_proto::services::poc_mobile::mobile_reward_share::Reward as MobileReward;
    use prost::Message;
    use std::collections::HashMap;
    use uuid::Uuid;

    #[test]
    fn ensure_correct_conversion_of_bytes_to_bones() {
        assert_eq!(
            dc_to_mobile_bones(Decimal::from(1), dec!(1.0)),
            dec!(0.00001)
        );
        assert_eq!(
            dc_to_mobile_bones(Decimal::from(2), dec!(1.0)),
            dec!(0.00002)
        );
    }

    fn valid_points() -> HotspotPoints {
        let mut radio_points: HashMap<String, RadioPoints> = Default::default();
        radio_points.insert(
            String::new(),
            RadioPoints {
                heartbeat_multiplier: Decimal::ONE,
                seniority: DateTime::default(),
                coverage_object: Uuid::new_v4(),
                points: Decimal::ONE,
            },
        );
        HotspotPoints {
            speedtest_multiplier: Decimal::ONE,
            radio_points,
        }
    }

    #[tokio::test]
    async fn discover_mapping_amount() {
        // test based on example defined at https://github.com/helium/oracles/issues/422
        // NOTE: the example defined above lists values in mobile tokens, whereas
        //       this test uses mobile bones

        const NUM_SUBSCRIBERS: u64 = 10_000;

        // simulate 10k subscriber location shares
        let mut location_shares = SubscriberValidatedLocations::new();
        for n in 0..NUM_SUBSCRIBERS {
            location_shares.push(n.encode_to_vec());
        }

        // calculate discovery mapping rewards for a 24hr period
        let now = Utc::now();
        let epoch = (now - Duration::hours(24))..now;

        // translate location shares into discovery mapping shares
        let mapping_shares = MapperShares::new(location_shares);
        let rewards_per_share = mapping_shares.rewards_per_share(&epoch).unwrap();

        // verify total rewards for the epoch
        let total_epoch_rewards = get_total_scheduled_tokens(epoch.end - epoch.start)
            .round_dp_with_strategy(0, RoundingStrategy::ToZero)
            .to_u64()
            .unwrap_or(0);
        assert_eq!(81_967_213_114_754, total_epoch_rewards);

        // verify total rewards allocated to mappers the epoch
        let total_mapper_rewards = get_scheduled_tokens_for_mappers(epoch.end - epoch.start)
            .round_dp_with_strategy(0, RoundingStrategy::ToZero)
            .to_u64()
            .unwrap_or(0);
        assert_eq!(16_393_442_622_950, total_mapper_rewards);

        let expected_reward_per_subscriber = total_mapper_rewards / NUM_SUBSCRIBERS;

        // get the summed rewards allocated to subscribers for discovery location
        let mut total_discovery_mapping_rewards = 0_u64;
        for subscriber_share in mapping_shares.into_subscriber_rewards(&epoch, rewards_per_share) {
            if let Some(MobileReward::SubscriberReward(r)) = subscriber_share.reward {
                total_discovery_mapping_rewards += r.discovery_location_amount;
                assert_eq!(expected_reward_per_subscriber, r.discovery_location_amount);
            }
        }

        // verify the total rewards awared for discovery mapping
        assert_eq!(16_393_442_620_000, total_discovery_mapping_rewards);

        // the sum of rewards distributed should not exceed the epoch amount
        // but due to rounding whilst going to u64 for each subscriber,
        // we will be some bones short of the full epoch amount
        // the difference in bones cannot be more than the total number of subscribers ( 10 k)
        let diff = total_mapper_rewards - total_discovery_mapping_rewards;
        assert!(diff < NUM_SUBSCRIBERS);
    }

    /// Test to ensure that the correct data transfer amount is rewarded.
    #[tokio::test]
    async fn ensure_data_correct_transfer_reward_amount() {
        let owner: PublicKeyBinary = "112NqN2WWMwtK29PMzRby62fDydBJfsCLkCAf392stdok48ovNT6"
            .parse()
            .expect("failed owner parse");
        let payer: PublicKeyBinary = "11sctWiP9r5wDJVuDe1Th4XSL2vaawaLLSQF8f8iokAoMAJHxqp"
            .parse()
            .expect("failed payer parse");

        let data_transfer_session = HotspotDataSession {
            pub_key: owner.clone(),
            payer,
            upload_bytes: 0,   // Unused
            download_bytes: 0, // Unused
            num_dcs: 2,
            received_timestamp: DateTime::default(),
        };

        let mut data_transfer_map = HotspotMap::new();
        data_transfer_map.insert(
            data_transfer_session.pub_key,
            data_transfer_session.num_dcs as u64,
        );

        let mut coverage_points = HashMap::default();
        coverage_points.insert(owner.clone(), valid_points());
        let coverage_points = CoveragePoints { coverage_points };

        let now = Utc::now();
        let epoch = (now - Duration::hours(1))..now;
        let total_rewards = get_scheduled_tokens_for_poc_and_dc(epoch.end - epoch.start);

        // confirm our hourly rewards add up to expected 24hr amount
        // total_rewards will be in bones
        assert_eq!(
            (total_rewards / dec!(1_000_000) * dec!(24)).trunc(),
            dec!(49_180_327)
        );

        let data_transfer_rewards = TransferRewards::from_transfer_sessions(
            dec!(1.0),
            data_transfer_map,
            &coverage_points,
            &epoch,
        )
        .await;

        assert_eq!(data_transfer_rewards.reward(&owner), dec!(0.00002));
        assert_eq!(data_transfer_rewards.reward_scale(), dec!(1.0));
        let available_poc_rewards = get_scheduled_tokens_for_poc_and_dc(epoch.end - epoch.start)
            - data_transfer_rewards.reward_sum;
        assert_eq!(
            available_poc_rewards,
            total_rewards
                - (data_transfer_rewards.reward(&owner) * data_transfer_rewards.reward_scale())
        );
    }

    /// Test to ensure that excess transfer rewards are properly scaled down.
    #[tokio::test]
    async fn ensure_excess_transfer_rewards_scale() {
        let owner: PublicKeyBinary = "112NqN2WWMwtK29PMzRby62fDydBJfsCLkCAf392stdok48ovNT6"
            .parse()
            .expect("failed owner parse");
        let payer: PublicKeyBinary = "11sctWiP9r5wDJVuDe1Th4XSL2vaawaLLSQF8f8iokAoMAJHxqp"
            .parse()
            .expect("failed payer parse");

        let mut transfer_sessions = Vec::new();
        // Just an absurdly large amount of DC
        for _ in 0..3_003 {
            transfer_sessions.push(Ok(HotspotDataSession {
                pub_key: owner.clone(),
                payer: payer.clone(),
                upload_bytes: 0,
                download_bytes: 0,
                num_dcs: 2222222222222222,
                received_timestamp: DateTime::default(),
            }));
        }
        let data_transfer_sessions = stream::iter(transfer_sessions);
        let aggregated_data_transfer_sessions =
            data_session::data_sessions_to_dc(data_transfer_sessions)
                .await
                .unwrap();

        let now = Utc::now();
        let epoch = (now - Duration::hours(24))..now;

        let mut coverage_points = HashMap::default();
        coverage_points.insert(owner.clone(), valid_points());
        let coverage_points = CoveragePoints { coverage_points };

        let data_transfer_rewards = TransferRewards::from_transfer_sessions(
            dec!(1.0),
            aggregated_data_transfer_sessions,
            &coverage_points,
            &epoch,
        )
        .await;

        // We have constructed the data transfer in such a way that they easily exceed the maximum
        // allotted reward amount for data transfer, which is 40% of the daily tokens. We check to
        // ensure that amount of tokens remaining for POC is no less than 20% of the rewards allocated
        // for POC and data transfer (which is 60% of the daily total emissions).
        let available_poc_rewards = get_scheduled_tokens_for_poc_and_dc(epoch.end - epoch.start)
            - data_transfer_rewards.reward_sum;
        assert_eq!(available_poc_rewards.trunc(), dec!(16_393_442_622_950));
        assert_eq!(
            // Rewards are automatically scaled
            data_transfer_rewards.reward(&owner).trunc(),
            dec!(32_786_885_245_901)
        );
        assert_eq!(data_transfer_rewards.reward_scale().round_dp(1), dec!(0.5));
    }

    fn bytes_per_s(mbps: u64) -> u64 {
        mbps * 125000
    }

    fn cell_type_weight(cbsd_id: &str) -> Decimal {
        CellType::from_cbsd_id(cbsd_id)
            .expect("unable to get cell_type")
            .reward_weight()
    }

    fn acceptable_speedtest(pubkey: PublicKeyBinary, timestamp: DateTime<Utc>) -> Speedtest {
        Speedtest {
            report: CellSpeedtest {
                pubkey,
                timestamp,
                upload_speed: bytes_per_s(10),
                download_speed: bytes_per_s(100),
                latency: 25,
                serial: "".to_string(),
            },
        }
    }

    fn degraded_speedtest(pubkey: PublicKeyBinary, timestamp: DateTime<Utc>) -> Speedtest {
        Speedtest {
            report: CellSpeedtest {
                pubkey,
                timestamp,
                upload_speed: bytes_per_s(5),
                download_speed: bytes_per_s(60),
                latency: 60,
                serial: "".to_string(),
            },
        }
    }

    fn failed_speedtest(pubkey: PublicKeyBinary, timestamp: DateTime<Utc>) -> Speedtest {
        Speedtest {
            report: CellSpeedtest {
                pubkey,
                timestamp,
                upload_speed: bytes_per_s(1),
                download_speed: bytes_per_s(20),
                latency: 110,
                serial: "".to_string(),
            },
        }
    }

    fn poor_speedtest(pubkey: PublicKeyBinary, timestamp: DateTime<Utc>) -> Speedtest {
        Speedtest {
            report: CellSpeedtest {
                pubkey,
                timestamp,
                upload_speed: bytes_per_s(2),
                download_speed: bytes_per_s(40),
                latency: 90,
                serial: "".to_string(),
            },
        }
    }

    #[async_trait::async_trait]
    impl CoveredHexStream for HashMap<(String, Uuid), Vec<HexCoverage>> {
        async fn covered_hex_stream<'a>(
            &'a self,
            cbsd_id: &'a str,
            coverage_obj: &'a Uuid,
            _seniority: &'a Seniority,
        ) -> Result<BoxStream<'a, Result<HexCoverage, sqlx::Error>>, sqlx::Error> {
            Ok(stream::iter(
                self.get(&(cbsd_id.to_string(), *coverage_obj))
                    .unwrap()
                    .clone(),
            )
            .map(Ok)
            .boxed())
        }
        async fn fetch_seniority(
            &self,
            _cbsd_id: &str,
            _period_end: DateTime<Utc>,
        ) -> Result<Seniority, sqlx::Error> {
            Ok(Seniority {
                uuid: Uuid::new_v4(),
                seniority_ts: DateTime::default(),
                last_heartbeat: DateTime::default(),
                inserted_at: DateTime::default(),
                update_reason: 0,
            })
        }
    }

    /// Test to ensure that a hotspot with radios that have higher heartbeat multipliers
    /// will receive more rewards than a hotspot with a lower heartbeat multiplier.
    #[tokio::test]
    async fn ensure_correct_radio_weights() {
        let g1: PublicKeyBinary = "11eX55faMbqZB7jzN4p67m6w7ScPMH6ubnvCjCPLh72J49PaJEL"
            .parse()
            .expect("unable to construct pubkey");
        let g2: PublicKeyBinary = "118SPA16MX8WrUKcuXxsg6SH8u5dWszAySiUAJX6tTVoQVy7nWc"
            .parse()
            .expect("unable to construct pubkey");

        let c1 = "P27-SCE4255W2107CW5000014".to_string();
        let c2 = "2AG32PBS3101S1202000464223GY0153".to_string();
        let c3 = "P27-SCE4255W2107CW5000016".to_string();
        let c4 = "P27-SCE4255W2107CW5000018".to_string();

        let cov_obj_1 = Uuid::new_v4();
        let cov_obj_2 = Uuid::new_v4();
        let cov_obj_3 = Uuid::new_v4();
        let cov_obj_4 = Uuid::new_v4();

        let timestamp = Utc::now();

        let heartbeats = vec![
            HeartbeatReward {
                cbsd_id: c1.clone(),
                hotspot_key: g1.clone(),
                reward_weight: cell_type_weight(&c1),
                coverage_object: cov_obj_1,
                latest_timestamp: DateTime::<Utc>::MIN_UTC,
            },
            HeartbeatReward {
                cbsd_id: c2.clone(),
                hotspot_key: g1.clone(),
                reward_weight: cell_type_weight(&c2),
                coverage_object: cov_obj_2,
                latest_timestamp: DateTime::<Utc>::MIN_UTC,
            },
            HeartbeatReward {
                cbsd_id: c3.clone(),
                hotspot_key: g2.clone(),
                reward_weight: cell_type_weight(&c3),
                coverage_object: cov_obj_3,
                latest_timestamp: DateTime::<Utc>::MIN_UTC,
            },
            HeartbeatReward {
                cbsd_id: c4.clone(),
                hotspot_key: g2.clone(),
                reward_weight: cell_type_weight(&c4),
                coverage_object: cov_obj_4,
                latest_timestamp: DateTime::<Utc>::MIN_UTC,
            },
        ];

        let mut hex_coverage = HashMap::new();
        hex_coverage.insert(
            (c1.clone(), cov_obj_1),
            simple_hex_coverage(&c1, 0x8a1fb46692dffff),
        );
        hex_coverage.insert(
            (c2.clone(), cov_obj_2),
            simple_hex_coverage(&c2, 0x8a1fb46522dffff),
        );
        hex_coverage.insert(
            (c3.clone(), cov_obj_3),
            simple_hex_coverage(&c3, 0x8a1fb46622dffff),
        );
        hex_coverage.insert(
            (c4.clone(), cov_obj_4),
            simple_hex_coverage(&c4, 0x8a1fb46632dffff),
        );

        let last_timestamp = timestamp - Duration::hours(12);
        let g1_speedtests = vec![
            acceptable_speedtest(g1.clone(), last_timestamp),
            acceptable_speedtest(g1.clone(), timestamp),
        ];
        let g2_speedtests = vec![
            acceptable_speedtest(g2.clone(), last_timestamp),
            acceptable_speedtest(g2.clone(), timestamp),
        ];
<<<<<<< HEAD
        let mut speedtests = HashMap::new();
        speedtests.insert(g1.clone(), VecDeque::from(g1_speedtests));
        speedtests.insert(g2.clone(), VecDeque::from(g2_speedtests));
        let speedtest_avgs = SpeedtestAverages { speedtests };

        let rewards = CoveragePoints::aggregate_points(
            &hex_coverage,
            stream::iter(heartbeats).map(Ok),
            speedtest_avgs,
            // Field isn't used:
            DateTime::<Utc>::MIN_UTC,
        )
        .await
        .unwrap();
=======
        let g1_average = SpeedtestAverage::from(&g1_speedtests);
        let g2_average = SpeedtestAverage::from(&g2_speedtests);
        let mut averages = HashMap::new();
        averages.insert(g1.clone(), g1_average);
        averages.insert(g2.clone(), g2_average);
        let speedtest_avgs = SpeedtestAverages { averages };

        let rewards = PocShares::aggregate(stream::iter(heartbeats).map(Ok), &speedtest_avgs)
            .await
            .unwrap();
>>>>>>> 45379ac8

        assert!(
            rewards
                .coverage_points
                .get(&g1)
                .expect("Could not fetch gateway1 shares")
                .total_points()
                > rewards
                    .coverage_points
                    .get(&g2)
                    .expect("Could not fetch gateway2 shares")
                    .total_points()
        );
    }

    fn simple_hex_coverage(cbsd_id: &str, hex: u64) -> Vec<HexCoverage> {
        vec![HexCoverage {
            uuid: Uuid::new_v4(),
            hex: hex as i64,
            indoor: false,
            cbsd_id: cbsd_id.to_string(),
            signal_level: crate::coverage::SignalLevel::Low,
            coverage_claim_time: DateTime::<Utc>::MIN_UTC,
        }]
    }

    /// Test to ensure that different speedtest averages correctly afferct reward shares.
    #[tokio::test]
    async fn ensure_speedtest_averages_affect_reward_shares() {
        // init owners
        let owner1: PublicKeyBinary = "112NqN2WWMwtK29PMzRby62fDydBJfsCLkCAf392stdok48ovNT6"
            .parse()
            .expect("failed owner1 parse");
        let owner2: PublicKeyBinary = "11sctWiP9r5wDJVuDe1Th4XSL2vaawaLLSQF8f8iokAoMAJHxqp"
            .parse()
            .expect("failed owner2 parse");
        let owner3: PublicKeyBinary = "112DJZiXvZ8FduiWrEi8siE3wJX6hpRjjtwbavyXUDkgutEUSLAE"
            .parse()
            .expect("failed owner3 parse");
        let owner4: PublicKeyBinary = "112p1GbUtRLyfFaJr1XF8fH7yz9cSZ4exbrSpVDeu67DeGb31QUL"
            .parse()
            .expect("failed owner4 parse");

        // init hotspots
        let gw1: PublicKeyBinary = "112NqN2WWMwtK29PMzRby62fDydBJfsCLkCAf392stdok48ovNT6"
            .parse()
            .expect("failed gw1 parse");
        let gw2: PublicKeyBinary = "11sctWiP9r5wDJVuDe1Th4XSL2vaawaLLSQF8f8iokAoMAJHxqp"
            .parse()
            .expect("failed gw2 parse");
        let gw3: PublicKeyBinary = "112DJZiXvZ8FduiWrEi8siE3wJX6hpRjjtwbavyXUDkgutEUSLAE"
            .parse()
            .expect("failed gw3 parse");
        let gw4: PublicKeyBinary = "112p1GbUtRLyfFaJr1XF8fH7yz9cSZ4exbrSpVDeu67DeGb31QUL"
            .parse()
            .expect("failed gw4 parse");
        let gw5: PublicKeyBinary = "112j1iw1sV2B2Tz2DxPSeum9Cmc5kMKNdDTDg1zDRsdwuvZueq3B"
            .parse()
            .expect("failed gw5 parse");
        let gw6: PublicKeyBinary = "11fCasUk9XvU15ktsMMH64J9E7XuqQ2L5FJPv8HZMCDG6kdZ3SC"
            .parse()
            .expect("failed gw6 parse");
        let gw7: PublicKeyBinary = "11HdwRpQDrYM7LJtRGSzRF3vY2iwuumx1Z2MUhBYAVTwZdSh6Bi"
            .parse()
            .expect("failed gw7 parse");
        let gw8: PublicKeyBinary = "112qDCKek7fePg6wTpEnbLp3uD7TTn8MBH7PGKtmAaUcG1vKQ9eZ"
            .parse()
            .expect("failed gw8 parse");

        // link gws to owners
        let mut owners = HashMap::new();
        owners.insert(gw1.clone(), owner1.clone());
        owners.insert(gw2.clone(), owner1.clone());
        owners.insert(gw3.clone(), owner1.clone());
        owners.insert(gw4.clone(), owner2.clone());
        owners.insert(gw5.clone(), owner2.clone());
        owners.insert(gw6.clone(), owner3.clone());
        owners.insert(gw7.clone(), owner3.clone());
        owners.insert(gw8.clone(), owner4.clone());

        // init cells and cell_types
        let c2 = "P27-SCE4255W2107CW5000015".to_string();
        let c4 = "2AG32PBS3101S1202000464223GY0154".to_string();
        let c5 = "P27-SCE4255W2107CW5000016".to_string();
        let c6 = "2AG32PBS3101S1202000464223GY0155".to_string();
        let c7 = "2AG32PBS3101S1202000464223GY0156".to_string();
        let c8 = "P27-SCE4255W2107CW5000017".to_string();
        let c9 = "P27-SCE4255W2107CW5000018".to_string();
        let c10 = "P27-SCE4255W2107CW5000019".to_string();
        let c11 = "P27-SCE4255W2107CW5000020".to_string();
        let c12 = "P27-SCE4255W2107CW5000021".to_string();
        let c13 = "P27-SCE4255W2107CW5000022".to_string();
        let c14 = "2AG32PBS3101S1202000464223GY0157".to_string();

        let cov_obj_2 = Uuid::new_v4();
        let cov_obj_4 = Uuid::new_v4();
        let cov_obj_5 = Uuid::new_v4();
        let cov_obj_6 = Uuid::new_v4();
        let cov_obj_7 = Uuid::new_v4();
        let cov_obj_8 = Uuid::new_v4();
        let cov_obj_9 = Uuid::new_v4();
        let cov_obj_10 = Uuid::new_v4();
        let cov_obj_11 = Uuid::new_v4();
        let cov_obj_12 = Uuid::new_v4();
        let cov_obj_13 = Uuid::new_v4();
        let cov_obj_14 = Uuid::new_v4();

        let now = Utc::now();
        let timestamp = now - Duration::minutes(20);

        // setup heartbeats
        let heartbeats = vec![
            HeartbeatReward {
                cbsd_id: c2.clone(),
                hotspot_key: gw2.clone(),
                reward_weight: cell_type_weight(&c2),
                coverage_object: cov_obj_2,
                latest_timestamp: DateTime::<Utc>::MIN_UTC,
            },
            HeartbeatReward {
                cbsd_id: c4.clone(),
                hotspot_key: gw3.clone(),
                reward_weight: cell_type_weight(&c4),
                coverage_object: cov_obj_4,
                latest_timestamp: DateTime::<Utc>::MIN_UTC,
            },
            HeartbeatReward {
                cbsd_id: c5.clone(),
                hotspot_key: gw4.clone(),
                reward_weight: cell_type_weight(&c5),
                coverage_object: cov_obj_5,
                latest_timestamp: DateTime::<Utc>::MIN_UTC,
            },
            HeartbeatReward {
                cbsd_id: c6.clone(),
                hotspot_key: gw4.clone(),
                reward_weight: cell_type_weight(&c6),
                coverage_object: cov_obj_6,
                latest_timestamp: DateTime::<Utc>::MIN_UTC,
            },
            HeartbeatReward {
                cbsd_id: c7.clone(),
                hotspot_key: gw4.clone(),
                reward_weight: cell_type_weight(&c7),
                coverage_object: cov_obj_7,
                latest_timestamp: DateTime::<Utc>::MIN_UTC,
            },
            HeartbeatReward {
                cbsd_id: c8.clone(),
                hotspot_key: gw4.clone(),
                reward_weight: cell_type_weight(&c8),
                coverage_object: cov_obj_8,
                latest_timestamp: DateTime::<Utc>::MIN_UTC,
            },
            HeartbeatReward {
                cbsd_id: c9.clone(),
                hotspot_key: gw4.clone(),
                reward_weight: cell_type_weight(&c9),
                coverage_object: cov_obj_9,
                latest_timestamp: DateTime::<Utc>::MIN_UTC,
            },
            HeartbeatReward {
                cbsd_id: c10.clone(),
                hotspot_key: gw4.clone(),
                reward_weight: cell_type_weight(&c10),
                coverage_object: cov_obj_10,
                latest_timestamp: DateTime::<Utc>::MIN_UTC,
            },
            HeartbeatReward {
                cbsd_id: c11.clone(),
                hotspot_key: gw4.clone(),
                reward_weight: cell_type_weight(&c11),
                coverage_object: cov_obj_11,
                latest_timestamp: DateTime::<Utc>::MIN_UTC,
            },
            HeartbeatReward {
                cbsd_id: c12.clone(),
                hotspot_key: gw5.clone(),
                reward_weight: cell_type_weight(&c12),
                coverage_object: cov_obj_12,
                latest_timestamp: DateTime::<Utc>::MIN_UTC,
            },
            HeartbeatReward {
                cbsd_id: c13.clone(),
                hotspot_key: gw6.clone(),
                reward_weight: cell_type_weight(&c13),
                coverage_object: cov_obj_13,
                latest_timestamp: DateTime::<Utc>::MIN_UTC,
            },
            HeartbeatReward {
                cbsd_id: c14.clone(),
                hotspot_key: gw7.clone(),
                reward_weight: cell_type_weight(&c14),
                coverage_object: cov_obj_14,
                latest_timestamp: DateTime::<Utc>::MIN_UTC,
            },
        ];

        // Setup hex coverages
        let mut hex_coverage = HashMap::new();
        hex_coverage.insert(
            (c2.clone(), cov_obj_2),
            simple_hex_coverage(&c2, 0x8a1fb46622dffff),
        );
        hex_coverage.insert(
            (c4.clone(), cov_obj_4),
            simple_hex_coverage(&c4, 0x8a1fb46632dffff),
        );
        hex_coverage.insert(
            (c5.clone(), cov_obj_5),
            simple_hex_coverage(&c5, 0x8a1fb46642dffff),
        );
        hex_coverage.insert(
            (c6.clone(), cov_obj_6),
            simple_hex_coverage(&c6, 0x8a1fb46652dffff),
        );
        hex_coverage.insert(
            (c7.clone(), cov_obj_7),
            simple_hex_coverage(&c7, 0x8a1fb46662dffff),
        );
        hex_coverage.insert(
            (c8.clone(), cov_obj_8),
            simple_hex_coverage(&c8, 0x8a1fb46522dffff),
        );
        hex_coverage.insert(
            (c9.clone(), cov_obj_9),
            simple_hex_coverage(&c9, 0x8a1fb46682dffff),
        );
        hex_coverage.insert(
            (c10.clone(), cov_obj_10),
            simple_hex_coverage(&c10, 0x8a1fb46692dffff),
        );
        hex_coverage.insert(
            (c11.clone(), cov_obj_11),
            simple_hex_coverage(&c11, 0x8a1fb466a2dffff),
        );
        hex_coverage.insert(
            (c12.clone(), cov_obj_12),
            simple_hex_coverage(&c12, 0x8a1fb466b2dffff),
        );
        hex_coverage.insert(
            (c13.clone(), cov_obj_13),
            simple_hex_coverage(&c13, 0x8a1fb466c2dffff),
        );
        hex_coverage.insert(
            (c14.clone(), cov_obj_14),
            simple_hex_coverage(&c14, 0x8a1fb466d2dffff),
        );

        // setup speedtests
        let last_speedtest = timestamp - Duration::hours(12);
        let gw1_speedtests = vec![
            acceptable_speedtest(gw1.clone(), last_speedtest),
            acceptable_speedtest(gw1.clone(), timestamp),
        ];
        let gw2_speedtests = vec![
            acceptable_speedtest(gw2.clone(), last_speedtest),
            acceptable_speedtest(gw2.clone(), timestamp),
        ];
        let gw3_speedtests = vec![
            acceptable_speedtest(gw3.clone(), last_speedtest),
            acceptable_speedtest(gw3.clone(), timestamp),
        ];
        let gw4_speedtests = vec![
            acceptable_speedtest(gw4.clone(), last_speedtest),
            acceptable_speedtest(gw4.clone(), timestamp),
        ];
        let gw5_speedtests = vec![
            degraded_speedtest(gw5.clone(), last_speedtest),
            degraded_speedtest(gw5.clone(), timestamp),
        ];
        let gw6_speedtests = vec![
            failed_speedtest(gw6.clone(), last_speedtest),
            failed_speedtest(gw6.clone(), timestamp),
        ];
        let gw7_speedtests = vec![
            poor_speedtest(gw7.clone(), last_speedtest),
            poor_speedtest(gw7.clone(), timestamp),
        ];

        let gw1_average = SpeedtestAverage::from(&gw1_speedtests);
        let gw2_average = SpeedtestAverage::from(&gw2_speedtests);
        let gw3_average = SpeedtestAverage::from(&gw3_speedtests);
        let gw4_average = SpeedtestAverage::from(&gw4_speedtests);
        let gw5_average = SpeedtestAverage::from(&gw5_speedtests);
        let gw6_average = SpeedtestAverage::from(&gw6_speedtests);
        let gw7_average = SpeedtestAverage::from(&gw7_speedtests);
        let mut averages = HashMap::new();
        averages.insert(gw1.clone(), gw1_average);
        averages.insert(gw2.clone(), gw2_average);
        averages.insert(gw3.clone(), gw3_average);
        averages.insert(gw4.clone(), gw4_average);
        averages.insert(gw5.clone(), gw5_average);
        averages.insert(gw6.clone(), gw6_average);
        averages.insert(gw7.clone(), gw7_average);

        let speedtest_avgs = SpeedtestAverages { averages };

        // calculate the rewards for the sample group
        let mut owner_rewards = HashMap::<PublicKeyBinary, u64>::new();
        let epoch = (now - Duration::hours(1))..now;
<<<<<<< HEAD
        for mobile_reward in CoveragePoints::aggregate_points(
            &hex_coverage,
            stream::iter(heartbeats).map(Ok),
            speedtest_avgs,
            // Field isn't used:
            DateTime::<Utc>::MIN_UTC,
        )
        .await
        .unwrap()
        .into_rewards(Decimal::ZERO, &epoch)
        .unwrap()
=======
        for mobile_reward in PocShares::aggregate(stream::iter(heartbeats).map(Ok), &speedtest_avgs)
            .await
            .unwrap()
            .into_rewards(Decimal::ZERO, &epoch)
            .unwrap()
>>>>>>> 45379ac8
        {
            let radio_reward = match mobile_reward.reward {
                Some(proto::mobile_reward_share::Reward::RadioReward(radio_reward)) => radio_reward,
                _ => unreachable!(),
            };
            let owner = owners
                .get(&PublicKeyBinary::from(radio_reward.hotspot_key))
                .expect("Could not find owner")
                .clone();

            *owner_rewards.entry(owner).or_default() += radio_reward.poc_reward;
        }

        assert_eq!(
            *owner_rewards
                .get(&owner1)
                .expect("Could not fetch owner1 rewards"),
            490_402_129_746
        );
        assert_eq!(
            *owner_rewards
                .get(&owner2)
                .expect("Could not fetch owner2 rewards"),
            1_471_206_389_237
        );
        assert_eq!(
            *owner_rewards
                .get(&owner3)
                .expect("Could not fetch owner3 rewards"),
            87_571_808_883
        );
        assert_eq!(owner_rewards.get(&owner4), None);

        let mut total = 0;
        for val in owner_rewards.values() {
            total += *val
        }

        assert_eq!(total, 2_049_180_327_866); // total emissions for 1 hour
    }

    /// Test to ensure that rewards that are zeroed are not written out.
    #[tokio::test]
    async fn ensure_zeroed_rewards_are_not_written() {
        use rust_decimal_macros::dec;

        let gw1: PublicKeyBinary = "112NqN2WWMwtK29PMzRby62fDydBJfsCLkCAf392stdok48ovNT6"
            .parse()
            .expect("failed gw1 parse");
        let gw2: PublicKeyBinary = "11sctWiP9r5wDJVuDe1Th4XSL2vaawaLLSQF8f8iokAoMAJHxqp"
            .parse()
            .expect("failed gw2 parse");

        let c1 = "P27-SCE4255W2107CW5000014".to_string();
        let c2 = "P27-SCE4255W2107CW5000015".to_string();
        let c3 = "2AG32PBS3101S1202000464223GY0153".to_string();

        let mut coverage_points = HashMap::new();

        coverage_points.insert(
            gw1.clone(),
            HotspotPoints {
                speedtest_multiplier: dec!(1.0),
                radio_points: vec![(
                    c1,
                    RadioPoints {
                        heartbeat_multiplier: dec!(1.0),
                        seniority: DateTime::default(),
                        coverage_object: Uuid::new_v4(),
                        points: dec!(10.0),
                    },
                )]
                .into_iter()
                .collect(),
            },
        );
        coverage_points.insert(
            gw2,
            HotspotPoints {
                speedtest_multiplier: dec!(1.0),
                radio_points: vec![
                    (
                        c2,
                        RadioPoints {
                            heartbeat_multiplier: dec!(1.0),
                            seniority: DateTime::default(),
                            coverage_object: Uuid::new_v4(),
                            points: dec!(-1.0),
                        },
                    ),
                    (
                        c3,
                        RadioPoints {
                            heartbeat_multiplier: dec!(1.0),
                            points: dec!(0.0),
                            seniority: DateTime::default(),
                            coverage_object: Uuid::new_v4(),
                        },
                    ),
                ]
                .into_iter()
                .collect(),
            },
        );

        let now = Utc::now();
        // We should never see any radio shares from owner2, since all of them are
        // less than or equal to zero.
        let coverage_points = CoveragePoints { coverage_points };
        let epoch = now - Duration::hours(1)..now;
        let expected_hotspot = gw1;
        for mobile_reward in coverage_points.into_rewards(Decimal::ZERO, &epoch).unwrap() {
            let radio_reward = match mobile_reward.reward {
                Some(proto::mobile_reward_share::Reward::RadioReward(radio_reward)) => radio_reward,
                _ => unreachable!(),
            };
            let actual_hotspot = PublicKeyBinary::from(radio_reward.hotspot_key);
            assert_eq!(actual_hotspot, expected_hotspot);
        }
    }

    #[tokio::test]
    async fn skip_empty_radio_rewards() {
        let coverage_points = CoveragePoints {
            coverage_points: HashMap::new(),
        };

        let now = Utc::now();
        let epoch = now - Duration::hours(1)..now;

        assert!(coverage_points
            .into_rewards(Decimal::ZERO, &epoch)
            .is_none());
    }
}<|MERGE_RESOLUTION|>--- conflicted
+++ resolved
@@ -259,22 +259,17 @@
     pub async fn aggregate_points(
         hex_streams: &impl CoveredHexStream,
         heartbeats: impl Stream<Item = Result<HeartbeatReward, sqlx::Error>>,
-<<<<<<< HEAD
-        speedtests: SpeedtestAverages,
+        speedtests: &SpeedtestAverages,
         period_end: DateTime<Utc>,
-=======
-        speedtest_averages: &SpeedtestAverages,
->>>>>>> 45379ac8
     ) -> Result<Self, sqlx::Error> {
         let mut heartbeats = std::pin::pin!(heartbeats);
         let mut covered_hexes = CoveredHexes::default();
         let mut coverage_points = HashMap::new();
         while let Some(heartbeat) = heartbeats.next().await.transpose()? {
-<<<<<<< HEAD
             let speedtest_multiplier = speedtests
                 .get_average(&heartbeat.hotspot_key)
                 .as_ref()
-                .map_or(Decimal::ZERO, Average::reward_multiplier);
+                .map_or(Decimal::ZERO, SpeedtestAverage::reward_multiplier);
 
             if speedtest_multiplier.is_zero() {
                 continue;
@@ -290,14 +285,6 @@
                 .aggregate_coverage(&heartbeat.hotspot_key, covered_hex_stream)
                 .await?;
             coverage_points
-=======
-            let speedmultiplier = speedtest_averages
-                .get_average(&heartbeat.hotspot_key)
-                .as_ref()
-                .map_or(Decimal::ZERO, SpeedtestAverage::reward_multiplier);
-            *poc_shares
-                .hotspot_shares
->>>>>>> 45379ac8
                 .entry(heartbeat.hotspot_key)
                 .or_insert_with(|| HotspotPoints::new(speedtest_multiplier))
                 .radio_points
@@ -461,26 +448,18 @@
 mod test {
     use super::*;
     use crate::{
-<<<<<<< HEAD
         cell_type::CellType,
         coverage::{CoveredHexStream, HexCoverage, Seniority},
         data_session,
         data_session::HotspotDataSession,
         heartbeats::HeartbeatReward,
-        speedtests::{Speedtest, SpeedtestAverages},
-        subscriber_location::SubscriberValidatedLocations,
-    };
-    use chrono::{Duration, Utc};
-    use futures::stream::{self, BoxStream};
-=======
-        cell_type::CellType, data_session, data_session::HotspotDataSession,
-        heartbeats::HeartbeatReward, speedtests::Speedtest,
+        speedtests::Speedtest,
+        speedtests_average::SpeedtestAverage,
         subscriber_location::SubscriberValidatedLocations,
     };
     use chrono::{Duration, Utc};
     use file_store::speedtest::CellSpeedtest;
-    use futures::stream;
->>>>>>> 45379ac8
+    use futures::stream::{self, BoxStream};
     use helium_proto::services::poc_mobile::mobile_reward_share::Reward as MobileReward;
     use prost::Message;
     use std::collections::HashMap;
@@ -864,22 +843,6 @@
             acceptable_speedtest(g2.clone(), last_timestamp),
             acceptable_speedtest(g2.clone(), timestamp),
         ];
-<<<<<<< HEAD
-        let mut speedtests = HashMap::new();
-        speedtests.insert(g1.clone(), VecDeque::from(g1_speedtests));
-        speedtests.insert(g2.clone(), VecDeque::from(g2_speedtests));
-        let speedtest_avgs = SpeedtestAverages { speedtests };
-
-        let rewards = CoveragePoints::aggregate_points(
-            &hex_coverage,
-            stream::iter(heartbeats).map(Ok),
-            speedtest_avgs,
-            // Field isn't used:
-            DateTime::<Utc>::MIN_UTC,
-        )
-        .await
-        .unwrap();
-=======
         let g1_average = SpeedtestAverage::from(&g1_speedtests);
         let g2_average = SpeedtestAverage::from(&g2_speedtests);
         let mut averages = HashMap::new();
@@ -887,10 +850,15 @@
         averages.insert(g2.clone(), g2_average);
         let speedtest_avgs = SpeedtestAverages { averages };
 
-        let rewards = PocShares::aggregate(stream::iter(heartbeats).map(Ok), &speedtest_avgs)
-            .await
-            .unwrap();
->>>>>>> 45379ac8
+        let rewards = CoveragePoints::aggregate_points(
+            &hex_coverage,
+            stream::iter(heartbeats).map(Ok),
+            &speedtest_avgs,
+            // Field isn't used:
+            DateTime::<Utc>::MIN_UTC,
+        )
+        .await
+        .unwrap();
 
         assert!(
             rewards
@@ -1192,11 +1160,10 @@
         // calculate the rewards for the sample group
         let mut owner_rewards = HashMap::<PublicKeyBinary, u64>::new();
         let epoch = (now - Duration::hours(1))..now;
-<<<<<<< HEAD
         for mobile_reward in CoveragePoints::aggregate_points(
             &hex_coverage,
             stream::iter(heartbeats).map(Ok),
-            speedtest_avgs,
+            &speedtest_avgs,
             // Field isn't used:
             DateTime::<Utc>::MIN_UTC,
         )
@@ -1204,13 +1171,6 @@
         .unwrap()
         .into_rewards(Decimal::ZERO, &epoch)
         .unwrap()
-=======
-        for mobile_reward in PocShares::aggregate(stream::iter(heartbeats).map(Ok), &speedtest_avgs)
-            .await
-            .unwrap()
-            .into_rewards(Decimal::ZERO, &epoch)
-            .unwrap()
->>>>>>> 45379ac8
         {
             let radio_reward = match mobile_reward.reward {
                 Some(proto::mobile_reward_share::Reward::RadioReward(radio_reward)) => radio_reward,
