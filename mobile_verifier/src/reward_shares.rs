use crate::{
    coverage::{CoverageReward, CoveredHexStream, CoveredHexes},
    data_session::HotspotMap,
    heartbeats::HeartbeatReward,
    speedtests_average::{SpeedtestAverage, SpeedtestAverages},
    subscriber_location::SubscriberValidatedLocations,
};
use chrono::{DateTime, Duration, Utc};
use file_store::traits::TimestampEncode;
use futures::{Stream, StreamExt};
use helium_crypto::PublicKeyBinary;
use helium_proto::services::poc_mobile as proto;
use helium_proto::services::poc_mobile::mobile_reward_share::Reward as ProtoReward;
use rust_decimal::prelude::*;
use rust_decimal_macros::dec;
use std::{collections::HashMap, ops::Range};
use uuid::Uuid;

/// Total tokens emissions pool per 365 days or 366 days for a leap year
const TOTAL_EMISSIONS_POOL: Decimal = dec!(30_000_000_000_000_000);

/// Maximum amount of the total emissions pool allocated for data transfer
/// rewards
const MAX_DATA_TRANSFER_REWARDS_PERCENT: Decimal = dec!(0.4);

/// The fixed price of a mobile data credit
const DC_USD_PRICE: Decimal = dec!(0.00001);

/// Default precision used for rounding
const DEFAULT_PREC: u32 = 15;

/// Percent of total emissions allocated for mapper rewards
const MAPPERS_REWARDS_PERCENT: Decimal = dec!(0.2);

/// shares of the mappers pool allocated per eligible subscriber for discovery mapping
const DISCOVERY_MAPPING_SHARES: Decimal = dec!(30);

pub struct TransferRewards {
    reward_scale: Decimal,
    rewards: HashMap<PublicKeyBinary, Decimal>,
    reward_sum: Decimal,
}

impl TransferRewards {
    pub fn reward_scale(&self) -> Decimal {
        self.reward_scale
    }

    pub fn reward_sum(&self) -> Decimal {
        self.reward_sum
    }

    #[cfg(test)]
    fn reward(&self, hotspot: &PublicKeyBinary) -> Decimal {
        self.rewards.get(hotspot).copied().unwrap_or(Decimal::ZERO) * self.reward_scale
    }

    pub async fn from_transfer_sessions(
        mobile_bone_price: Decimal,
        transfer_sessions: HotspotMap,
        epoch: &Range<DateTime<Utc>>,
    ) -> Self {
        let mut reward_sum = Decimal::ZERO;
        let rewards = transfer_sessions
            .into_iter()
            // Calculate rewards per hotspot
            .map(|(pub_key, dc_amount)| {
                let bones = dc_to_mobile_bones(Decimal::from(dc_amount), mobile_bone_price);
                reward_sum += bones;
                (pub_key, bones)
            })
            .collect();

        let duration = epoch.end - epoch.start;
        let total_emissions_pool = get_total_scheduled_tokens(duration);

        // Determine if we need to scale the rewards given for data transfer rewards.
        // Ideally this should never happen, but if the total number of data transfer rewards
        // is greater than (at the time of writing) 40% of the total pool, we need to scale
        // the rewards given for data transfer.
        //
        // If we find that total data_transfer reward sum is greater than 40%, we use the
        // following math to calculate the scale:
        //
        // [ scale * data_transfer_reward_sum ] / total_emissions_pool = 0.4
        //
        //   therefore:
        //
        // scale = [ 0.4 * total_emissions_pool ] / data_transfer_reward_sum
        //
        let reward_scale = if reward_sum / total_emissions_pool > MAX_DATA_TRANSFER_REWARDS_PERCENT
        {
            MAX_DATA_TRANSFER_REWARDS_PERCENT * total_emissions_pool / reward_sum
        } else {
            Decimal::ONE
        };

        Self {
            reward_scale,
            rewards,
            reward_sum: reward_sum * reward_scale,
        }
    }

    pub fn into_rewards(
        self,
        epoch: &'_ Range<DateTime<Utc>>,
    ) -> impl Iterator<Item = proto::MobileRewardShare> + '_ {
        let Self {
            reward_scale,
            rewards,
            ..
        } = self;
        let start_period = epoch.start.encode_timestamp();
        let end_period = epoch.end.encode_timestamp();
        rewards
            .into_iter()
            .map(move |(hotspot_key, reward)| proto::MobileRewardShare {
                start_period,
                end_period,
                reward: Some(proto::mobile_reward_share::Reward::GatewayReward(
                    proto::GatewayReward {
                        hotspot_key: hotspot_key.into(),
                        dc_transfer_reward: (reward * reward_scale)
                            .round_dp_with_strategy(0, RoundingStrategy::ToZero)
                            .to_u64()
                            .unwrap_or(0),
                    },
                )),
            })
            .filter(|mobile_reward| match mobile_reward.reward {
                Some(proto::mobile_reward_share::Reward::GatewayReward(ref gateway_reward)) => {
                    gateway_reward.dc_transfer_reward > 0
                }
                _ => false,
            })
    }
}

#[derive(Default)]
pub struct MapperShares {
    pub discovery_mapping_shares: SubscriberValidatedLocations,
}

impl MapperShares {
    pub fn new(discovery_mapping_shares: SubscriberValidatedLocations) -> Self {
        Self {
            discovery_mapping_shares,
        }
    }

    pub fn rewards_per_share(
        &self,
        reward_period: &'_ Range<DateTime<Utc>>,
    ) -> anyhow::Result<Decimal> {
        // note: currently rewards_per_share calculation only takes into
        // consideration discovery mapping shares
        // in the future it will also need to take into account
        // verification mapping shares
        let duration: Duration = reward_period.end - reward_period.start;
        let total_mappers_pool = get_scheduled_tokens_for_mappers(duration);

        // the number of subscribers eligible for discovery location rewards
        let discovery_mappers_count = Decimal::from(self.discovery_mapping_shares.len());

        // calculate the total eligible mapping shares for the epoch
        // this could be simplified as every subscriber is awarded the same share
        // however the function is setup to allow the verification mapper shares to be easily
        // added without impacting code structure ( the per share value for those will be different )
        let total_mapper_shares = discovery_mappers_count * DISCOVERY_MAPPING_SHARES;
        let res = total_mappers_pool
            .checked_div(total_mapper_shares)
            .unwrap_or(Decimal::ZERO);
        Ok(res)
    }

    pub fn into_subscriber_rewards(
        self,
        reward_period: &'_ Range<DateTime<Utc>>,
        reward_per_share: Decimal,
    ) -> impl Iterator<Item = proto::MobileRewardShare> + '_ {
        self.discovery_mapping_shares
            .into_iter()
            .map(move |subscriber_id| proto::SubscriberReward {
                subscriber_id,
                discovery_location_amount: (DISCOVERY_MAPPING_SHARES * reward_per_share)
                    .round_dp_with_strategy(0, RoundingStrategy::ToZero)
                    .to_u64()
                    .unwrap_or(0),
            })
            .filter(|subscriber_reward| subscriber_reward.discovery_location_amount > 0)
            .map(|subscriber_reward| proto::MobileRewardShare {
                start_period: reward_period.start.encode_timestamp(),
                end_period: reward_period.end.encode_timestamp(),
                reward: Some(ProtoReward::SubscriberReward(subscriber_reward)),
            })
    }
}

/// Returns the equivalent amount of Mobile bones for a specified amount of Data Credits
pub fn dc_to_mobile_bones(dc_amount: Decimal, mobile_bone_price: Decimal) -> Decimal {
    let dc_in_usd = dc_amount * DC_USD_PRICE;
    (dc_in_usd / mobile_bone_price)
        .round_dp_with_strategy(DEFAULT_PREC, RoundingStrategy::ToPositiveInfinity)
}

#[derive(Debug)]
struct RadioPoints {
    heartbeat_multiplier: Decimal,
    coverage_object: Uuid,
    seniority: DateTime<Utc>,
    points: Decimal,
}

impl RadioPoints {
    fn new(heartbeat_multiplier: Decimal, coverage_object: Uuid, seniority: DateTime<Utc>) -> Self {
        Self {
            heartbeat_multiplier,
            seniority,
            coverage_object,
            points: Decimal::ZERO,
        }
    }

    fn points(&self) -> Decimal {
        (self.heartbeat_multiplier * self.points).max(Decimal::ZERO)
    }
}

#[derive(Debug, Default)]
struct HotspotPoints {
    /// Points are multiplied by the multiplier to get shares.
    /// Multiplier should never be zero.
    speedtest_multiplier: Decimal,
    radio_points: HashMap<Option<String>, RadioPoints>,
}

<<<<<<< HEAD
impl HotspotPoints {
    pub fn new(speedtest_multiplier: Decimal) -> Self {
        Self {
            speedtest_multiplier,
            radio_points: HashMap::new(),
        }
    }
}

impl HotspotPoints {
    pub fn total_points(&self) -> Decimal {
        self.speedtest_multiplier
            * self
                .radio_points
                .values()
                .fold(Decimal::ZERO, |sum, radio| sum + radio.points())
    }
}

#[derive(Debug)]
pub struct CoveragePoints {
    coverage_points: HashMap<PublicKeyBinary, HotspotPoints>,
}

impl CoveragePoints {
    pub async fn aggregate_points(
        hex_streams: &impl CoveredHexStream,
        heartbeats: impl Stream<Item = Result<HeartbeatReward, sqlx::Error>>,
        speedtests: &SpeedtestAverages,
        period_end: DateTime<Utc>,
    ) -> Result<Self, sqlx::Error> {
        let mut heartbeats = std::pin::pin!(heartbeats);
        let mut covered_hexes = CoveredHexes::default();
        let mut coverage_points = HashMap::new();
        while let Some(heartbeat) = heartbeats.next().await.transpose()? {
            let speedtest_multiplier = speedtests
                .get_average(&heartbeat.hotspot_key)
=======
impl PocShares {
    pub async fn aggregate(
        heartbeat_rewards: impl Stream<Item = HeartbeatReward>,
        speedtest_averages: &SpeedtestAverages,
    ) -> anyhow::Result<Self> {
        let mut poc_shares = Self::default();
        let mut heartbeat_rewards = std::pin::pin!(heartbeat_rewards);
        while let Some(heartbeat_reward) = heartbeat_rewards.next().await {
            let speedmultiplier = speedtest_averages
                .get_average(&heartbeat_reward.hotspot_key)
>>>>>>> f64568b9
                .as_ref()
                .map_or(Decimal::ZERO, SpeedtestAverage::reward_multiplier);
            let seniority = hex_streams
                .fetch_seniority(heartbeat.key(), period_end)
                .await?;
            let covered_hex_stream = hex_streams
                .covered_hex_stream(heartbeat.key(), &heartbeat.coverage_object, &seniority)
                .await?;
            covered_hexes
                .aggregate_coverage(&heartbeat.hotspot_key, covered_hex_stream)
                .await?;
            let opt_cbsd_id = heartbeat.key().to_owned().into_cbsd_id();
            coverage_points
                .entry(heartbeat.hotspot_key)
                .or_insert_with(|| HotspotPoints::new(speedtest_multiplier))
                .radio_points
                .insert(
                    opt_cbsd_id,
                    RadioPoints::new(
                        heartbeat.location_trust_score_multiplier,
                        heartbeat.coverage_object,
                        seniority.seniority_ts,
                    ),
                );
        }

        for CoverageReward {
            radio_key,
            points,
            hotspot,
        } in covered_hexes.into_coverage_rewards()
        {
            // Guaranteed that points contains the given hotspot.
            coverage_points
                .get_mut(&hotspot)
                .unwrap()
                .radio_points
                .get_mut(&radio_key.into_cbsd_id())
                .unwrap()
                .points += points;
        }

        Ok(Self { coverage_points })
    }

    /// Only used for testing
    pub fn hotspot_points(&self, hotspot: &PublicKeyBinary) -> Decimal {
        self.coverage_points
            .get(hotspot)
            .map(HotspotPoints::total_points)
            .unwrap_or(Decimal::ZERO)
    }

    pub fn total_shares(&self) -> Decimal {
        self.coverage_points
            .values()
            .fold(Decimal::ZERO, |sum, radio_points| {
                sum + radio_points.total_points()
            })
    }

    pub fn into_rewards(
        self,
        transfer_rewards_sum: Decimal,
        epoch: &'_ Range<DateTime<Utc>>,
    ) -> Option<impl Iterator<Item = proto::MobileRewardShare> + '_> {
        let total_shares = self.total_shares();
        let available_poc_rewards =
            get_scheduled_tokens_for_poc_and_dc(epoch.end - epoch.start) - transfer_rewards_sum;
        available_poc_rewards
            .checked_div(total_shares)
            .map(|poc_rewards_per_share| {
                let start_period = epoch.start.encode_timestamp();
                let end_period = epoch.end.encode_timestamp();
                self.coverage_points
                    .into_iter()
                    .flat_map(move |(hotspot_key, hotspot_points)| {
                        radio_points_into_rewards(
                            hotspot_key,
                            start_period,
                            end_period,
                            poc_rewards_per_share,
                            hotspot_points.speedtest_multiplier,
                            hotspot_points.radio_points.into_iter(),
                        )
                    })
                    .filter(|mobile_reward| match mobile_reward.reward {
                        Some(proto::mobile_reward_share::Reward::RadioReward(ref radio_reward)) => {
                            radio_reward.poc_reward > 0
                        }
                        _ => false,
                    })
            })
    }
}

fn radio_points_into_rewards(
    hotspot_key: PublicKeyBinary,
    start_period: u64,
    end_period: u64,
    poc_rewards_per_share: Decimal,
    speedtest_multiplier: Decimal,
    radio_points: impl Iterator<Item = (Option<String>, RadioPoints)>,
) -> impl Iterator<Item = proto::MobileRewardShare> {
    radio_points.map(move |(cbsd_id, radio_points)| {
        new_radio_reward(
            cbsd_id,
            &hotspot_key,
            start_period,
            end_period,
            poc_rewards_per_share,
            speedtest_multiplier,
            radio_points,
        )
    })
}

fn new_radio_reward(
    cbsd_id: Option<String>,
    hotspot_key: &PublicKeyBinary,
    start_period: u64,
    end_period: u64,
    poc_rewards_per_share: Decimal,
    speedtest_multiplier: Decimal,
    radio_points: RadioPoints,
) -> proto::MobileRewardShare {
    let poc_reward = poc_rewards_per_share
        * speedtest_multiplier
        * radio_points.heartbeat_multiplier
        * radio_points.points;
    let hotspot_key: Vec<u8> = hotspot_key.clone().into();
    let cbsd_id = cbsd_id.unwrap_or_default();
    proto::MobileRewardShare {
        start_period,
        end_period,
        reward: Some(proto::mobile_reward_share::Reward::RadioReward(
            proto::RadioReward {
                hotspot_key,
                cbsd_id,
                poc_reward: poc_reward
                    .round_dp_with_strategy(0, RoundingStrategy::ToZero)
                    .to_u64()
                    .unwrap_or(0),
                coverage_points: radio_points.points.to_u64().unwrap_or(0),
                seniority_timestamp: radio_points.seniority.encode_timestamp(),
                coverage_object: Vec::from(radio_points.coverage_object.into_bytes()),
                ..Default::default()
            },
        )),
    }
}

pub fn get_total_scheduled_tokens(duration: Duration) -> Decimal {
    (TOTAL_EMISSIONS_POOL / dec!(366) / Decimal::from(Duration::hours(24).num_seconds()))
        * Decimal::from(duration.num_seconds())
}

pub fn get_scheduled_tokens_for_poc_and_dc(duration: Duration) -> Decimal {
    get_total_scheduled_tokens(duration) * dec!(0.6)
}

pub fn get_scheduled_tokens_for_mappers(duration: Duration) -> Decimal {
    get_total_scheduled_tokens(duration) * MAPPERS_REWARDS_PERCENT
}

#[cfg(test)]
mod test {
    use super::*;
    use crate::{
        cell_type::CellType,
        coverage::{CoveredHexStream, HexCoverage, Seniority},
        data_session,
        data_session::HotspotDataSession,
        heartbeats::{HeartbeatReward, HeartbeatRow, KeyType, OwnedKeyType},
        speedtests::Speedtest,
        speedtests_average::SpeedtestAverage,
        subscriber_location::SubscriberValidatedLocations,
    };
    use chrono::{Duration, Utc};
    use file_store::speedtest::CellSpeedtest;
    use futures::stream::{self, BoxStream};
    use helium_proto::services::poc_mobile::mobile_reward_share::Reward as MobileReward;
    use prost::Message;
    use std::collections::HashMap;
    use uuid::Uuid;

    #[test]
    fn ensure_correct_conversion_of_bytes_to_bones() {
        assert_eq!(
            dc_to_mobile_bones(Decimal::from(1), dec!(1.0)),
            dec!(0.00001)
        );
        assert_eq!(
            dc_to_mobile_bones(Decimal::from(2), dec!(1.0)),
            dec!(0.00002)
        );
    }

    #[tokio::test]
    async fn discover_mapping_amount() {
        // test based on example defined at https://github.com/helium/oracles/issues/422
        // NOTE: the example defined above lists values in mobile tokens, whereas
        //       this test uses mobile bones

        const NUM_SUBSCRIBERS: u64 = 10_000;

        // simulate 10k subscriber location shares
        let mut location_shares = SubscriberValidatedLocations::new();
        for n in 0..NUM_SUBSCRIBERS {
            location_shares.push(n.encode_to_vec());
        }

        // calculate discovery mapping rewards for a 24hr period
        let now = Utc::now();
        let epoch = (now - Duration::hours(24))..now;

        // translate location shares into discovery mapping shares
        let mapping_shares = MapperShares::new(location_shares);
        let rewards_per_share = mapping_shares.rewards_per_share(&epoch).unwrap();

        // verify total rewards for the epoch
        let total_epoch_rewards = get_total_scheduled_tokens(epoch.end - epoch.start)
            .round_dp_with_strategy(0, RoundingStrategy::ToZero)
            .to_u64()
            .unwrap_or(0);
        assert_eq!(81_967_213_114_754, total_epoch_rewards);

        // verify total rewards allocated to mappers the epoch
        let total_mapper_rewards = get_scheduled_tokens_for_mappers(epoch.end - epoch.start)
            .round_dp_with_strategy(0, RoundingStrategy::ToZero)
            .to_u64()
            .unwrap_or(0);
        assert_eq!(16_393_442_622_950, total_mapper_rewards);

        let expected_reward_per_subscriber = total_mapper_rewards / NUM_SUBSCRIBERS;

        // get the summed rewards allocated to subscribers for discovery location
        let mut total_discovery_mapping_rewards = 0_u64;
        for subscriber_share in mapping_shares.into_subscriber_rewards(&epoch, rewards_per_share) {
            if let Some(MobileReward::SubscriberReward(r)) = subscriber_share.reward {
                total_discovery_mapping_rewards += r.discovery_location_amount;
                assert_eq!(expected_reward_per_subscriber, r.discovery_location_amount);
            }
        }

        // verify the total rewards awared for discovery mapping
        assert_eq!(16_393_442_620_000, total_discovery_mapping_rewards);

        // the sum of rewards distributed should not exceed the epoch amount
        // but due to rounding whilst going to u64 for each subscriber,
        // we will be some bones short of the full epoch amount
        // the difference in bones cannot be more than the total number of subscribers ( 10 k)
        let diff = total_mapper_rewards - total_discovery_mapping_rewards;
        assert!(diff < NUM_SUBSCRIBERS);
    }

    /// Test to ensure that the correct data transfer amount is rewarded.
    #[tokio::test]
    async fn ensure_data_correct_transfer_reward_amount() {
        let owner: PublicKeyBinary = "112NqN2WWMwtK29PMzRby62fDydBJfsCLkCAf392stdok48ovNT6"
            .parse()
            .expect("failed owner parse");
        let payer: PublicKeyBinary = "11sctWiP9r5wDJVuDe1Th4XSL2vaawaLLSQF8f8iokAoMAJHxqp"
            .parse()
            .expect("failed payer parse");

        let data_transfer_session = HotspotDataSession {
            pub_key: owner.clone(),
            payer,
            upload_bytes: 0,   // Unused
            download_bytes: 0, // Unused
            num_dcs: 2,
            received_timestamp: DateTime::default(),
        };

        let mut data_transfer_map = HotspotMap::new();
        data_transfer_map.insert(
            data_transfer_session.pub_key,
            data_transfer_session.num_dcs as u64,
        );

        let now = Utc::now();
        let epoch = (now - Duration::hours(1))..now;
        let total_rewards = get_scheduled_tokens_for_poc_and_dc(epoch.end - epoch.start);

        // confirm our hourly rewards add up to expected 24hr amount
        // total_rewards will be in bones
        assert_eq!(
            (total_rewards / dec!(1_000_000) * dec!(24)).trunc(),
            dec!(49_180_327)
        );

        let data_transfer_rewards =
            TransferRewards::from_transfer_sessions(dec!(1.0), data_transfer_map, &epoch).await;

        assert_eq!(data_transfer_rewards.reward(&owner), dec!(0.00002));
        assert_eq!(data_transfer_rewards.reward_scale(), dec!(1.0));
        let available_poc_rewards = get_scheduled_tokens_for_poc_and_dc(epoch.end - epoch.start)
            - data_transfer_rewards.reward_sum;
        assert_eq!(
            available_poc_rewards,
            total_rewards
                - (data_transfer_rewards.reward(&owner) * data_transfer_rewards.reward_scale())
        );
    }

    /// Test to ensure that excess transfer rewards are properly scaled down.
    #[tokio::test]
    async fn ensure_excess_transfer_rewards_scale() {
        let owner: PublicKeyBinary = "112NqN2WWMwtK29PMzRby62fDydBJfsCLkCAf392stdok48ovNT6"
            .parse()
            .expect("failed owner parse");
        let payer: PublicKeyBinary = "11sctWiP9r5wDJVuDe1Th4XSL2vaawaLLSQF8f8iokAoMAJHxqp"
            .parse()
            .expect("failed payer parse");

        let mut transfer_sessions = Vec::new();
        // Just an absurdly large amount of DC
        for _ in 0..3_003 {
            transfer_sessions.push(Ok(HotspotDataSession {
                pub_key: owner.clone(),
                payer: payer.clone(),
                upload_bytes: 0,
                download_bytes: 0,
                num_dcs: 2222222222222222,
                received_timestamp: DateTime::default(),
            }));
        }
        let data_transfer_sessions = stream::iter(transfer_sessions);
        let aggregated_data_transfer_sessions =
            data_session::data_sessions_to_dc(data_transfer_sessions)
                .await
                .unwrap();

        let now = Utc::now();
        let epoch = (now - Duration::hours(24))..now;

        let data_transfer_rewards = TransferRewards::from_transfer_sessions(
            dec!(1.0),
            aggregated_data_transfer_sessions,
            &epoch,
        )
        .await;

        // We have constructed the data transfer in such a way that they easily exceed the maximum
        // allotted reward amount for data transfer, which is 40% of the daily tokens. We check to
        // ensure that amount of tokens remaining for POC is no less than 20% of the rewards allocated
        // for POC and data transfer (which is 60% of the daily total emissions).
        let available_poc_rewards = get_scheduled_tokens_for_poc_and_dc(epoch.end - epoch.start)
            - data_transfer_rewards.reward_sum;
        assert_eq!(available_poc_rewards.trunc(), dec!(16_393_442_622_950));
        assert_eq!(
            // Rewards are automatically scaled
            data_transfer_rewards.reward(&owner).trunc(),
            dec!(32_786_885_245_901)
        );
        assert_eq!(data_transfer_rewards.reward_scale().round_dp(1), dec!(0.5));
    }

    fn bytes_per_s(mbps: u64) -> u64 {
        mbps * 125000
    }

    fn acceptable_speedtest(pubkey: PublicKeyBinary, timestamp: DateTime<Utc>) -> Speedtest {
        Speedtest {
            report: CellSpeedtest {
                pubkey,
                timestamp,
                upload_speed: bytes_per_s(10),
                download_speed: bytes_per_s(100),
                latency: 25,
                serial: "".to_string(),
            },
        }
    }

    fn degraded_speedtest(pubkey: PublicKeyBinary, timestamp: DateTime<Utc>) -> Speedtest {
        Speedtest {
            report: CellSpeedtest {
                pubkey,
                timestamp,
                upload_speed: bytes_per_s(5),
                download_speed: bytes_per_s(60),
                latency: 60,
                serial: "".to_string(),
            },
        }
    }

    fn failed_speedtest(pubkey: PublicKeyBinary, timestamp: DateTime<Utc>) -> Speedtest {
        Speedtest {
            report: CellSpeedtest {
                pubkey,
                timestamp,
                upload_speed: bytes_per_s(1),
                download_speed: bytes_per_s(20),
                latency: 110,
                serial: "".to_string(),
            },
        }
    }

    fn poor_speedtest(pubkey: PublicKeyBinary, timestamp: DateTime<Utc>) -> Speedtest {
        Speedtest {
            report: CellSpeedtest {
                pubkey,
                timestamp,
                upload_speed: bytes_per_s(2),
                download_speed: bytes_per_s(40),
                latency: 90,
                serial: "".to_string(),
            },
        }
    }

<<<<<<< HEAD
    #[async_trait::async_trait]
    impl CoveredHexStream for HashMap<(OwnedKeyType, Uuid), Vec<HexCoverage>> {
        async fn covered_hex_stream<'a>(
            &'a self,
            key: KeyType<'a>,
            coverage_obj: &'a Uuid,
            _seniority: &'a Seniority,
        ) -> Result<BoxStream<'a, Result<HexCoverage, sqlx::Error>>, sqlx::Error> {
            Ok(
                stream::iter(self.get(&(key.to_owned(), *coverage_obj)).unwrap().clone())
                    .map(Ok)
                    .boxed(),
            )
        }
        async fn fetch_seniority(
            &self,
            _key: KeyType<'_>,
            _period_end: DateTime<Utc>,
        ) -> Result<Seniority, sqlx::Error> {
            Ok(Seniority {
                uuid: Uuid::new_v4(),
                seniority_ts: DateTime::default(),
                last_heartbeat: DateTime::default(),
                inserted_at: DateTime::default(),
                update_reason: 0,
            })
        }
    }
=======
    #[tokio::test]
    async fn test_radio_weights() {
        let g1: PublicKeyBinary = "11eX55faMbqZB7jzN4p67m6w7ScPMH6ubnvCjCPLh72J49PaJEL"
            .parse()
            .expect("unable to construct pubkey");
        let g2: PublicKeyBinary = "118SPA16MX8WrUKcuXxsg6SH8u5dWszAySiUAJX6tTVoQVy7nWc"
            .parse()
            .expect("unable to construct pubkey");
        let g3: PublicKeyBinary = "112bUuQaE7j73THS9ABShHGokm46Miip9L361FSyWv7zSYn8hZWf"
            .parse()
            .expect("unable to construct pubkey");
        let g4: PublicKeyBinary = "11z69eJ3czc92k6snrfR9ek7g2uRWXosFbnG9v4bXgwhfUCivUo"
            .parse()
            .expect("unable to construct pubkey");
        let g5: PublicKeyBinary = "113HRxtzxFbFUjDEJJpyeMRZRtdAW38LAUnB5mshRwi6jt7uFbt"
            .parse()
            .expect("unable to construct pubkey");

        let max_asserted_distance_deviation: u32 = 300;

        let c1 = "P27-SCE4255W2107CW5000014".to_string();
        let c2 = "2AG32PBS3101S1202000464223GY0153".to_string();
        let c3 = "P27-SCE4255W2107CW5000016".to_string();
        let c4 = "P27-SCE4255W2107CW5000018".to_string();

        let cov_obj_1 = Uuid::new_v4();
        let cov_obj_2 = Uuid::new_v4();
        let cov_obj_3 = Uuid::new_v4();
        let cov_obj_4 = Uuid::new_v4();
        let cov_obj_5 = Uuid::new_v4();
        let cov_obj_6 = Uuid::new_v4();
        let cov_obj_7 = Uuid::new_v4();

        let c1ct = CellType::from_cbsd_id(&c1).expect("unable to get cell_type");
        let c2ct = CellType::from_cbsd_id(&c2).expect("unable to get cell_type");

        let g3ct = CellType::NovaGenericWifiIndoor;
        let g4ct = CellType::NovaGenericWifiIndoor;
        let g5ct = CellType::NovaGenericWifiIndoor;

        let timestamp = Utc::now();

        let heartbeat_keys = vec![
            HeartbeatRow {
                cbsd_id: Some(c1.clone()),
                hotspot_key: g1.clone(),
                coverage_object: Some(cov_obj_1),
                latest_timestamp: DateTime::<Utc>::MIN_UTC,
                cell_type: c1ct,
                location_validation_timestamp: None,
                distance_to_asserted: Some(1),
            },
            HeartbeatRow {
                cbsd_id: Some(c2.clone()),
                hotspot_key: g1.clone(),
                coverage_object: Some(cov_obj_2),
                latest_timestamp: DateTime::<Utc>::MIN_UTC,
                cell_type: c2ct,
                location_validation_timestamp: None,
                distance_to_asserted: Some(1),
            },
            HeartbeatRow {
                cbsd_id: Some(c3.clone()),
                hotspot_key: g2.clone(),
                coverage_object: Some(cov_obj_3),
                latest_timestamp: DateTime::<Utc>::MIN_UTC,
                cell_type: c1ct,
                location_validation_timestamp: None,
                distance_to_asserted: Some(1),
            },
            HeartbeatRow {
                cbsd_id: Some(c4.clone()),
                hotspot_key: g2.clone(),
                coverage_object: Some(cov_obj_4),
                latest_timestamp: DateTime::<Utc>::MIN_UTC,
                cell_type: c1ct,
                location_validation_timestamp: None,
                distance_to_asserted: Some(1),
            },
            HeartbeatRow {
                cbsd_id: None,
                hotspot_key: g3.clone(),
                coverage_object: Some(cov_obj_5),
                latest_timestamp: DateTime::<Utc>::MIN_UTC,
                cell_type: g3ct,
                location_validation_timestamp: Some(timestamp),
                distance_to_asserted: Some(1),
            },
            HeartbeatRow {
                cbsd_id: None,
                hotspot_key: g4.clone(),
                coverage_object: Some(cov_obj_6),
                latest_timestamp: DateTime::<Utc>::MIN_UTC,
                cell_type: g4ct,
                location_validation_timestamp: None,
                distance_to_asserted: Some(1),
            },
            HeartbeatRow {
                cbsd_id: None,
                hotspot_key: g5.clone(),
                coverage_object: Some(cov_obj_7),
                latest_timestamp: DateTime::<Utc>::MIN_UTC,
                cell_type: g5ct,
                location_validation_timestamp: Some(timestamp),
                distance_to_asserted: Some(100000),
            },
        ];
        let heartbeat_rewards: Vec<HeartbeatReward> = heartbeat_keys
            .into_iter()
            .map(|row| HeartbeatReward::from_heartbeat_row(row, max_asserted_distance_deviation))
            .collect();

        let last_timestamp = timestamp - Duration::hours(12);
        let g1_speedtests = vec![
            acceptable_speedtest(g1.clone(), last_timestamp),
            acceptable_speedtest(g1.clone(), timestamp),
        ];
        let g2_speedtests = vec![
            acceptable_speedtest(g2.clone(), last_timestamp),
            acceptable_speedtest(g2.clone(), timestamp),
        ];
        let g3_speedtests = vec![
            acceptable_speedtest(g3.clone(), last_timestamp),
            acceptable_speedtest(g3.clone(), timestamp),
        ];
        let g4_speedtests = vec![
            acceptable_speedtest(g4.clone(), last_timestamp),
            acceptable_speedtest(g4.clone(), timestamp),
        ];
        let g5_speedtests = vec![
            acceptable_speedtest(g5.clone(), last_timestamp),
            acceptable_speedtest(g5.clone(), timestamp),
        ];
        let g1_average = SpeedtestAverage::from(&g1_speedtests);
        let g2_average = SpeedtestAverage::from(&g2_speedtests);
        let g3_average = SpeedtestAverage::from(&g3_speedtests);
        let g4_average = SpeedtestAverage::from(&g4_speedtests);
        let g5_average = SpeedtestAverage::from(&g5_speedtests);
        let mut averages = HashMap::new();
        averages.insert(g1.clone(), g1_average);
        averages.insert(g2.clone(), g2_average);
        averages.insert(g3.clone(), g3_average);
        averages.insert(g4.clone(), g4_average);
        averages.insert(g5.clone(), g5_average);
        let speedtest_avgs = SpeedtestAverages { averages };

        let rewards = PocShares::aggregate(stream::iter(heartbeat_rewards), &speedtest_avgs)
            .await
            .unwrap();
>>>>>>> f64568b9

    fn simple_hex_coverage<'a>(key: impl Into<KeyType<'a>>, hex: u64) -> Vec<HexCoverage> {
        let key = key.into();
        let radio_key = key.to_owned();
        vec![HexCoverage {
            uuid: Uuid::new_v4(),
            hex: hex as i64,
            indoor: true,
            radio_key,
            signal_level: crate::coverage::SignalLevel::Low,
            signal_power: 0,
            coverage_claim_time: DateTime::<Utc>::MIN_UTC,
            inserted_at: DateTime::<Utc>::MIN_UTC,
        }]
    }

    /// Test to ensure that different speedtest averages correctly afferct reward shares.
    #[tokio::test]
    async fn ensure_speedtest_averages_affect_reward_shares() {
        // init owners
        let owner1: PublicKeyBinary = "112NqN2WWMwtK29PMzRby62fDydBJfsCLkCAf392stdok48ovNT6"
            .parse()
            .expect("failed owner1 parse");
        let owner2: PublicKeyBinary = "11sctWiP9r5wDJVuDe1Th4XSL2vaawaLLSQF8f8iokAoMAJHxqp"
            .parse()
            .expect("failed owner2 parse");
        let owner3: PublicKeyBinary = "112DJZiXvZ8FduiWrEi8siE3wJX6hpRjjtwbavyXUDkgutEUSLAE"
            .parse()
            .expect("failed owner3 parse");
        let owner4: PublicKeyBinary = "112p1GbUtRLyfFaJr1XF8fH7yz9cSZ4exbrSpVDeu67DeGb31QUL"
            .parse()
            .expect("failed owner4 parse");
        let owner5: PublicKeyBinary = "112bUGwooPd1dCDd3h3yZwskjxCzBsQNKeaJTuUF4hSgYedcsFa9"
            .parse()
            .expect("failed owner5 parse");
        let owner6: PublicKeyBinary = "112WqD16uH8GLmCMhyRUrp6Rw5MTELzBdx7pSepySYUoSjixQoxJ"
            .parse()
            .expect("failed owner6 parse");
        let owner7: PublicKeyBinary = "112WnYhq4qX3wdw6JTZT3w3A9FNGxeescJwJffcBN5jiZvovWRkQ"
            .parse()
            .expect("failed owner7 parse");

        // init hotspots
        let gw1: PublicKeyBinary = "112NqN2WWMwtK29PMzRby62fDydBJfsCLkCAf392stdok48ovNT6"
            .parse()
            .expect("failed gw1 parse");
        let gw2: PublicKeyBinary = "11sctWiP9r5wDJVuDe1Th4XSL2vaawaLLSQF8f8iokAoMAJHxqp"
            .parse()
            .expect("failed gw2 parse");
        let gw3: PublicKeyBinary = "112DJZiXvZ8FduiWrEi8siE3wJX6hpRjjtwbavyXUDkgutEUSLAE"
            .parse()
            .expect("failed gw3 parse");
        let gw4: PublicKeyBinary = "112p1GbUtRLyfFaJr1XF8fH7yz9cSZ4exbrSpVDeu67DeGb31QUL"
            .parse()
            .expect("failed gw4 parse");
        let gw5: PublicKeyBinary = "112j1iw1sV2B2Tz2DxPSeum9Cmc5kMKNdDTDg1zDRsdwuvZueq3B"
            .parse()
            .expect("failed gw5 parse");
        let gw6: PublicKeyBinary = "11fCasUk9XvU15ktsMMH64J9E7XuqQ2L5FJPv8HZMCDG6kdZ3SC"
            .parse()
            .expect("failed gw6 parse");
        let gw7: PublicKeyBinary = "11HdwRpQDrYM7LJtRGSzRF3vY2iwuumx1Z2MUhBYAVTwZdSh6Bi"
            .parse()
            .expect("failed gw7 parse");
        let gw8: PublicKeyBinary = "112qDCKek7fePg6wTpEnbLp3uD7TTn8MBH7PGKtmAaUcG1vKQ9eZ"
            .parse()
            .expect("failed gw8 parse");
        // include a couple of wifi spots in the mix
        let gw9: PublicKeyBinary = "112bUuQaE7j73THS9ABShHGokm46Miip9L361FSyWv7zSYn8hZWf"
            .parse()
            .expect("failed gw9 parse");
        let gw10: PublicKeyBinary = "11z69eJ3czc92k6snrfR9ek7g2uRWXosFbnG9v4bXgwhfUCivUo"
            .parse()
            .expect("failed gw10 parse");
        let gw11: PublicKeyBinary = "112WnYhq4qX3wdw6JTZT3w3A9FNGxeescJwJffcBN5jiZvovWRkQ"
            .parse()
            .expect("failed gw11 parse");

        // link gws to owners
        let mut owners = HashMap::new();
        owners.insert(gw1.clone(), owner1.clone());
        owners.insert(gw2.clone(), owner1.clone());
        owners.insert(gw3.clone(), owner1.clone());
        owners.insert(gw4.clone(), owner2.clone());
        owners.insert(gw5.clone(), owner2.clone());
        owners.insert(gw6.clone(), owner3.clone());
        owners.insert(gw7.clone(), owner3.clone());
        owners.insert(gw8.clone(), owner4.clone());
        owners.insert(gw9.clone(), owner5.clone());
        owners.insert(gw10.clone(), owner6.clone());
        owners.insert(gw11.clone(), owner7.clone());

        // init cells and cell_types
        let c2 = "P27-SCE4255W2107CW5000015".to_string();
        let c4 = "2AG32PBS3101S1202000464223GY0154".to_string();
        let c5 = "P27-SCE4255W2107CW5000016".to_string();
        let c6 = "2AG32PBS3101S1202000464223GY0155".to_string();
        let c7 = "2AG32PBS3101S1202000464223GY0156".to_string();
        let c8 = "P27-SCE4255W2107CW5000017".to_string();
        let c9 = "P27-SCE4255W2107CW5000018".to_string();
        let c10 = "P27-SCE4255W2107CW5000019".to_string();
        let c11 = "P27-SCE4255W2107CW5000020".to_string();
        let c12 = "P27-SCE4255W2107CW5000021".to_string();
        let c13 = "P27-SCE4255W2107CW5000022".to_string();
        let c14 = "2AG32PBS3101S1202000464223GY0157".to_string();

        let cov_obj_2 = Uuid::new_v4();
        let cov_obj_4 = Uuid::new_v4();
        let cov_obj_5 = Uuid::new_v4();
        let cov_obj_6 = Uuid::new_v4();
        let cov_obj_7 = Uuid::new_v4();
        let cov_obj_8 = Uuid::new_v4();
        let cov_obj_9 = Uuid::new_v4();
        let cov_obj_10 = Uuid::new_v4();
        let cov_obj_11 = Uuid::new_v4();
        let cov_obj_12 = Uuid::new_v4();
        let cov_obj_13 = Uuid::new_v4();
        let cov_obj_14 = Uuid::new_v4();
        let cov_obj_15 = Uuid::new_v4();
        let cov_obj_16 = Uuid::new_v4();
        let cov_obj_17 = Uuid::new_v4();

        let now = Utc::now();
        let timestamp = now - Duration::minutes(20);
        let max_asserted_distance_deviation: u32 = 300;

        // setup heartbeats
        let heartbeat_keys = vec![
            HeartbeatRow {
                cbsd_id: Some(c2.clone()),
                hotspot_key: gw2.clone(),
                coverage_object: cov_obj_2,
                latest_timestamp: DateTime::<Utc>::MIN_UTC,
                cell_type: CellType::from_cbsd_id(&c2).unwrap(),
                location_validation_timestamp: None,
                distance_to_asserted: Some(1),
            },
            HeartbeatRow {
                cbsd_id: Some(c4.clone()),
                hotspot_key: gw3.clone(),
                coverage_object: cov_obj_4,
                latest_timestamp: DateTime::<Utc>::MIN_UTC,
                cell_type: CellType::from_cbsd_id(&c4).unwrap(),
                location_validation_timestamp: None,
                distance_to_asserted: Some(1),
            },
            HeartbeatRow {
                cbsd_id: Some(c5.clone()),
                hotspot_key: gw4.clone(),
                coverage_object: cov_obj_5,
                latest_timestamp: DateTime::<Utc>::MIN_UTC,
                cell_type: CellType::from_cbsd_id(&c5).unwrap(),
                location_validation_timestamp: None,
                distance_to_asserted: Some(1),
            },
            HeartbeatRow {
                cbsd_id: Some(c6.clone()),
                hotspot_key: gw4.clone(),
                coverage_object: cov_obj_6,
                latest_timestamp: DateTime::<Utc>::MIN_UTC,
                cell_type: CellType::from_cbsd_id(&c6).unwrap(),
                location_validation_timestamp: None,
                distance_to_asserted: Some(1),
            },
            HeartbeatRow {
                cbsd_id: Some(c7.clone()),
                hotspot_key: gw4.clone(),
                coverage_object: cov_obj_7,
                latest_timestamp: DateTime::<Utc>::MIN_UTC,
                cell_type: CellType::from_cbsd_id(&c7).unwrap(),
                location_validation_timestamp: None,
                distance_to_asserted: Some(1),
            },
            HeartbeatRow {
                cbsd_id: Some(c8.clone()),
                hotspot_key: gw4.clone(),
                coverage_object: cov_obj_8,
                latest_timestamp: DateTime::<Utc>::MIN_UTC,
                cell_type: CellType::from_cbsd_id(&c8).unwrap(),
                location_validation_timestamp: None,
                distance_to_asserted: Some(1),
            },
            HeartbeatRow {
                cbsd_id: Some(c9.clone()),
                hotspot_key: gw4.clone(),
                coverage_object: cov_obj_9,
                latest_timestamp: DateTime::<Utc>::MIN_UTC,
                cell_type: CellType::from_cbsd_id(&c9).unwrap(),
                location_validation_timestamp: None,
                distance_to_asserted: Some(1),
            },
            HeartbeatRow {
                cbsd_id: Some(c10.clone()),
                hotspot_key: gw4.clone(),
                coverage_object: cov_obj_10,
                latest_timestamp: DateTime::<Utc>::MIN_UTC,
                cell_type: CellType::from_cbsd_id(&c10).unwrap(),
                location_validation_timestamp: None,
                distance_to_asserted: Some(1),
            },
            HeartbeatRow {
                cbsd_id: Some(c11.clone()),
                hotspot_key: gw4.clone(),
                coverage_object: cov_obj_11,
                latest_timestamp: DateTime::<Utc>::MIN_UTC,
                cell_type: CellType::from_cbsd_id(&c11).unwrap(),
                location_validation_timestamp: None,
                distance_to_asserted: Some(1),
            },
            HeartbeatRow {
                cbsd_id: Some(c12.clone()),
                hotspot_key: gw5.clone(),
                coverage_object: cov_obj_12,
                latest_timestamp: DateTime::<Utc>::MIN_UTC,
                cell_type: CellType::from_cbsd_id(&c12).unwrap(),
                location_validation_timestamp: None,
                distance_to_asserted: Some(1),
            },
            HeartbeatRow {
                cbsd_id: Some(c13.clone()),
                hotspot_key: gw6.clone(),
                coverage_object: cov_obj_13,
                latest_timestamp: DateTime::<Utc>::MIN_UTC,
                cell_type: CellType::from_cbsd_id(&c13).unwrap(),
                location_validation_timestamp: None,
                distance_to_asserted: Some(1),
            },
            HeartbeatRow {
                cbsd_id: Some(c14.clone()),
                hotspot_key: gw7.clone(),
                coverage_object: cov_obj_14,
                latest_timestamp: DateTime::<Utc>::MIN_UTC,
                cell_type: CellType::from_cbsd_id(&c14).unwrap(),
                location_validation_timestamp: None,
                distance_to_asserted: Some(1),
            },
            HeartbeatRow {
                cbsd_id: None,
                hotspot_key: gw9.clone(),
                cell_type: CellType::NovaGenericWifiIndoor,
                coverage_object: cov_obj_15,
                latest_timestamp: DateTime::<Utc>::MIN_UTC,
                location_validation_timestamp: Some(timestamp),
                distance_to_asserted: Some(1),
            },
            HeartbeatRow {
                cbsd_id: None,
                hotspot_key: gw10.clone(),
                cell_type: CellType::NovaGenericWifiIndoor,
                coverage_object: cov_obj_16,
                latest_timestamp: DateTime::<Utc>::MIN_UTC,
                location_validation_timestamp: None,
                distance_to_asserted: Some(1),
            },
            HeartbeatRow {
                cbsd_id: None,
                hotspot_key: gw11.clone(),
                cell_type: CellType::NovaGenericWifiIndoor,
                coverage_object: cov_obj_17,
                latest_timestamp: DateTime::<Utc>::MIN_UTC,
                location_validation_timestamp: Some(timestamp),
                distance_to_asserted: Some(10000),
            },
        ];

        // Setup hex coverages
        let mut hex_coverage = HashMap::new();
        hex_coverage.insert(
            (OwnedKeyType::from(c2.clone()), cov_obj_2),
            simple_hex_coverage(&c2, 0x8a1fb46622dffff),
        );
        hex_coverage.insert(
            (OwnedKeyType::from(c4.clone()), cov_obj_4),
            simple_hex_coverage(&c4, 0x8a1fb46632dffff),
        );
        hex_coverage.insert(
            (OwnedKeyType::from(c5.clone()), cov_obj_5),
            simple_hex_coverage(&c5, 0x8a1fb46642dffff),
        );
        hex_coverage.insert(
            (OwnedKeyType::from(c6.clone()), cov_obj_6),
            simple_hex_coverage(&c6, 0x8a1fb46652dffff),
        );
        hex_coverage.insert(
            (OwnedKeyType::from(c7.clone()), cov_obj_7),
            simple_hex_coverage(&c7, 0x8a1fb46662dffff),
        );
        hex_coverage.insert(
            (OwnedKeyType::from(c8.clone()), cov_obj_8),
            simple_hex_coverage(&c8, 0x8a1fb46522dffff),
        );
        hex_coverage.insert(
            (OwnedKeyType::from(c9.clone()), cov_obj_9),
            simple_hex_coverage(&c9, 0x8a1fb46682dffff),
        );
        hex_coverage.insert(
            (OwnedKeyType::from(c10.clone()), cov_obj_10),
            simple_hex_coverage(&c10, 0x8a1fb46692dffff),
        );
        hex_coverage.insert(
            (OwnedKeyType::from(c11.clone()), cov_obj_11),
            simple_hex_coverage(&c11, 0x8a1fb466a2dffff),
        );
        hex_coverage.insert(
            (OwnedKeyType::from(c12.clone()), cov_obj_12),
            simple_hex_coverage(&c12, 0x8a1fb466b2dffff),
        );
        hex_coverage.insert(
            (OwnedKeyType::from(c13.clone()), cov_obj_13),
            simple_hex_coverage(&c13, 0x8a1fb466c2dffff),
        );
        hex_coverage.insert(
            (OwnedKeyType::from(c14.clone()), cov_obj_14),
            simple_hex_coverage(&c14, 0x8a1fb466d2dffff),
        );
        hex_coverage.insert(
            (OwnedKeyType::from(gw9.clone()), cov_obj_15),
            simple_hex_coverage(&gw9, 0x8c2681a30641dff),
        );
        hex_coverage.insert(
            (OwnedKeyType::from(gw10.clone()), cov_obj_16),
            simple_hex_coverage(&gw10, 0x8c2681a3065d3ff),
        );
        hex_coverage.insert(
            (OwnedKeyType::from(gw11.clone()), cov_obj_17),
            simple_hex_coverage(&gw11, 0x8c2681a306607ff),
        );

        let heartbeat_rewards: Vec<HeartbeatReward> = heartbeat_keys
            .into_iter()
            .map(|row| HeartbeatReward::from_heartbeat_row(row, max_asserted_distance_deviation))
            .collect();

        // setup speedtests
        let last_speedtest = timestamp - Duration::hours(12);
        let gw1_speedtests = vec![
            acceptable_speedtest(gw1.clone(), last_speedtest),
            acceptable_speedtest(gw1.clone(), timestamp),
        ];
        let gw2_speedtests = vec![
            acceptable_speedtest(gw2.clone(), last_speedtest),
            acceptable_speedtest(gw2.clone(), timestamp),
        ];
        let gw3_speedtests = vec![
            acceptable_speedtest(gw3.clone(), last_speedtest),
            acceptable_speedtest(gw3.clone(), timestamp),
        ];
        let gw4_speedtests = vec![
            acceptable_speedtest(gw4.clone(), last_speedtest),
            acceptable_speedtest(gw4.clone(), timestamp),
        ];
        let gw5_speedtests = vec![
            degraded_speedtest(gw5.clone(), last_speedtest),
            degraded_speedtest(gw5.clone(), timestamp),
        ];
        let gw6_speedtests = vec![
            failed_speedtest(gw6.clone(), last_speedtest),
            failed_speedtest(gw6.clone(), timestamp),
        ];
        let gw7_speedtests = vec![
            poor_speedtest(gw7.clone(), last_speedtest),
            poor_speedtest(gw7.clone(), timestamp),
        ];
        let gw9_speedtests = vec![
            acceptable_speedtest(gw9.clone(), last_speedtest),
            acceptable_speedtest(gw9.clone(), timestamp),
        ];
        let gw10_speedtests = vec![
            acceptable_speedtest(gw10.clone(), last_speedtest),
            acceptable_speedtest(gw10.clone(), timestamp),
        ];
        let gw11_speedtests = vec![
            acceptable_speedtest(gw11.clone(), last_speedtest),
            acceptable_speedtest(gw11.clone(), timestamp),
        ];

        let gw1_average = SpeedtestAverage::from(&gw1_speedtests);
        let gw2_average = SpeedtestAverage::from(&gw2_speedtests);
        let gw3_average = SpeedtestAverage::from(&gw3_speedtests);
        let gw4_average = SpeedtestAverage::from(&gw4_speedtests);
        let gw5_average = SpeedtestAverage::from(&gw5_speedtests);
        let gw6_average = SpeedtestAverage::from(&gw6_speedtests);
        let gw7_average = SpeedtestAverage::from(&gw7_speedtests);
        let gw9_average = SpeedtestAverage::from(&gw9_speedtests);
        let gw10_average = SpeedtestAverage::from(&gw10_speedtests);
        let gw11_average = SpeedtestAverage::from(&gw11_speedtests);
        let mut averages = HashMap::new();
        averages.insert(gw1.clone(), gw1_average);
        averages.insert(gw2.clone(), gw2_average);
        averages.insert(gw3.clone(), gw3_average);
        averages.insert(gw4.clone(), gw4_average);
        averages.insert(gw5.clone(), gw5_average);
        averages.insert(gw6.clone(), gw6_average);
        averages.insert(gw7.clone(), gw7_average);
        averages.insert(gw9.clone(), gw9_average);
        averages.insert(gw10.clone(), gw10_average);
        averages.insert(gw11.clone(), gw11_average);

        let speedtest_avgs = SpeedtestAverages { averages };

        // calculate the rewards for the sample group
        let mut owner_rewards = HashMap::<PublicKeyBinary, u64>::new();
<<<<<<< HEAD
        let epoch = (now - Duration::hours(1))..now;
        for mobile_reward in CoveragePoints::aggregate_points(
            &hex_coverage,
            stream::iter(heartbeat_rewards).map(Ok),
            &speedtest_avgs,
            // Field isn't used:
            DateTime::<Utc>::MIN_UTC,
        )
        .await
        .unwrap()
        .into_rewards(Decimal::ZERO, &epoch)
        .unwrap()
=======
        let duration = Duration::hours(1);
        let epoch = (now - duration)..now;
        for mobile_reward in PocShares::aggregate(stream::iter(heartbeat_rewards), &speedtest_avgs)
            .await
            .unwrap()
            .into_rewards(Decimal::ZERO, &epoch)
            .unwrap()
>>>>>>> f64568b9
        {
            let radio_reward = match mobile_reward.reward {
                Some(proto::mobile_reward_share::Reward::RadioReward(radio_reward)) => radio_reward,
                _ => unreachable!(),
            };
            let owner = owners
                .get(&PublicKeyBinary::from(radio_reward.hotspot_key))
                .expect("Could not find owner")
                .clone();

            *owner_rewards.entry(owner).or_default() += radio_reward.poc_reward;
        }

        assert_eq!(
            *owner_rewards
                .get(&owner1)
                .expect("Could not fetch owner1 rewards"),
            364_298_724_954
        );
        assert_eq!(
            *owner_rewards
                .get(&owner2)
                .expect("Could not fetch owner2 rewards"),
            1_366_120_218_577
        );
        assert_eq!(
            *owner_rewards
                .get(&owner3)
                .expect("Could not fetch owner3 rewards"),
            45_537_340_619
        );
        assert_eq!(owner_rewards.get(&owner4), None);

        let owner5_reward = *owner_rewards
            .get(&owner5)
            .expect("Could not fetch owner5 rewards");
        assert_eq!(owner5_reward, 182_149_362_477);

        let owner6_reward = *owner_rewards
            .get(&owner6)
            .expect("Could not fetch owner6 rewards");
        assert_eq!(owner6_reward, 45_537_340_619);

        // confirm owner 6 reward is 0.25 of owner 5's reward
        // this is due to owner 6's hotspot not having a validation location timestamp
        // and thus its reward scale is reduced
        assert_eq!((owner5_reward as f64 * 0.25) as u64, owner6_reward);

        let owner7_reward = *owner_rewards
            .get(&owner6)
            .expect("Could not fetch owner7 rewards");
        assert_eq!(owner7_reward, 45_537_340_619);

        // confirm owner 7 reward is 0.25 of owner 5's reward
        // owner 7's hotspot does have a validation location timestamp
        // but its distance beyond the asserted location is too high
        // and thus its reward scale is reduced
        assert_eq!((owner5_reward as f64 * 0.25) as u64, owner7_reward);

        // total emissions for 1 hour
        let expected_total_rewards = get_scheduled_tokens_for_poc_and_dc(Duration::hours(1))
            .to_u64()
            .unwrap();
        // the emissions actually distributed for the hour
        let mut distributed_total_rewards = 0;
        for val in owner_rewards.values() {
            distributed_total_rewards += *val
        }
        assert_eq!(distributed_total_rewards, 2_049_180_327_865);

        let diff = expected_total_rewards as i128 - distributed_total_rewards as i128;
        // the sum of rewards distributed should not exceed the epoch amount
        // but due to rounding whilst going to u64 when computing rewards,
        // is permitted to be a few bones less
        assert!(diff.abs() <= 5);
    }

    #[tokio::test]
    async fn full_wifi_indoor_vs_sercomm_indoor_reward_shares() {
        // init owners
        let owner1: PublicKeyBinary = "112NqN2WWMwtK29PMzRby62fDydBJfsCLkCAf392stdok48ovNT6"
            .parse()
            .expect("failed owner1 parse");
        let owner2: PublicKeyBinary = "11sctWiP9r5wDJVuDe1Th4XSL2vaawaLLSQF8f8iokAoMAJHxqp"
            .parse()
            .expect("failed owner2 parse");
        // init hotspots
        let gw1: PublicKeyBinary = "112NqN2WWMwtK29PMzRby62fDydBJfsCLkCAf392stdok48ovNT6"
            .parse()
            .expect("failed gw1 parse");
        let gw2: PublicKeyBinary = "11sctWiP9r5wDJVuDe1Th4XSL2vaawaLLSQF8f8iokAoMAJHxqp"
            .parse()
            .expect("failed gw2 parse");
        // link gws to owners
        let mut owners = HashMap::new();
        owners.insert(gw1.clone(), owner1.clone());
        owners.insert(gw2.clone(), owner2.clone());

        let now = Utc::now();
        let timestamp = now - Duration::minutes(20);
        let max_asserted_distance_deviation: u32 = 300;

        let g1_cov_obj = Uuid::new_v4();
        let g2_cov_obj = Uuid::new_v4();

        // init cells and cell_types
        let c2 = "P27-SCE4255W".to_string(); // sercom indoor

        // setup heartbeats
        let heartbeat_keys = vec![
            // add wifi indoor HB
            HeartbeatRow {
                cbsd_id: None,
                hotspot_key: gw1.clone(),
                cell_type: CellType::NovaGenericWifiIndoor,
                coverage_object: g1_cov_obj,
                latest_timestamp: DateTime::<Utc>::MIN_UTC,
                location_validation_timestamp: Some(timestamp),
                distance_to_asserted: Some(1),
            },
            // add sercomm indoor HB
            HeartbeatRow {
                cbsd_id: Some(c2.clone()),
                hotspot_key: gw2.clone(),
                cell_type: CellType::from_cbsd_id(&c2).unwrap(),
                latest_timestamp: DateTime::<Utc>::MIN_UTC,
                coverage_object: g2_cov_obj,
                location_validation_timestamp: None,
                distance_to_asserted: Some(1),
            },
        ];

        let heartbeat_rewards: Vec<HeartbeatReward> = heartbeat_keys
            .into_iter()
            .map(|row| HeartbeatReward::from_heartbeat_row(row, max_asserted_distance_deviation))
            .collect();

        // setup speedtests
        let last_speedtest = timestamp - Duration::hours(12);
        let gw1_speedtests = vec![
            acceptable_speedtest(gw1.clone(), last_speedtest),
            acceptable_speedtest(gw1.clone(), timestamp),
        ];
        let gw2_speedtests = vec![
            acceptable_speedtest(gw2.clone(), last_speedtest),
            acceptable_speedtest(gw2.clone(), timestamp),
        ];

        let gw1_average = SpeedtestAverage::from(&gw1_speedtests);
        let gw2_average = SpeedtestAverage::from(&gw2_speedtests);
        let mut averages = HashMap::new();
        averages.insert(gw1.clone(), gw1_average);
        averages.insert(gw2.clone(), gw2_average);

        let speedtest_avgs = SpeedtestAverages { averages };
        let mut hex_coverage: HashMap<(OwnedKeyType, Uuid), Vec<HexCoverage>> = Default::default();
        hex_coverage.insert(
            (OwnedKeyType::from(gw1.clone()), g1_cov_obj),
            simple_hex_coverage(&gw1, 0x8a1fb46622dffff),
        );
        hex_coverage.insert(
            (OwnedKeyType::from(c2.clone()), g2_cov_obj),
            simple_hex_coverage(&c2, 0x8a1fb46642dffff),
        );

        // calculate the rewards for the group
        let mut owner_rewards = HashMap::<PublicKeyBinary, u64>::new();
        let duration = Duration::hours(1);
        let epoch = (now - duration)..now;
<<<<<<< HEAD
        for mobile_reward in CoveragePoints::aggregate_points(
            &hex_coverage,
            stream::iter(heartbeat_rewards).map(Ok),
            &speedtest_avgs,
            DateTime::<Utc>::MIN_UTC,
        )
        .await
        .unwrap()
        .into_rewards(Decimal::ZERO, &epoch)
        .unwrap()
=======
        for mobile_reward in PocShares::aggregate(stream::iter(heartbeat_rewards), &speedtest_avgs)
            .await
            .unwrap()
            .into_rewards(Decimal::ZERO, &epoch)
            .unwrap()
>>>>>>> f64568b9
        {
            let radio_reward = match mobile_reward.reward {
                Some(proto::mobile_reward_share::Reward::RadioReward(radio_reward)) => radio_reward,
                _ => unreachable!(),
            };
            let owner = owners
                .get(&PublicKeyBinary::from(radio_reward.hotspot_key))
                .expect("Could not find owner")
                .clone();

            *owner_rewards.entry(owner).or_default() += radio_reward.poc_reward;
        }

        // These were different, now they are the same:

        // wifi
        let owner1_reward = *owner_rewards
            .get(&owner1)
            .expect("Could not fetch owner1 rewards");
        assert_eq!(owner1_reward, 1_024_590_163_934);

        // sercomm
        let owner2_reward = *owner_rewards
            .get(&owner2)
            .expect("Could not fetch owner2 rewards");
        assert_eq!(owner2_reward, 1_024_590_163_934);
    }

    #[tokio::test]
    async fn reduced_wifi_indoor_vs_sercomm_indoor_reward_shares() {
        // init owners
        let owner1: PublicKeyBinary = "112NqN2WWMwtK29PMzRby62fDydBJfsCLkCAf392stdok48ovNT6"
            .parse()
            .expect("failed owner1 parse");
        let owner2: PublicKeyBinary = "11sctWiP9r5wDJVuDe1Th4XSL2vaawaLLSQF8f8iokAoMAJHxqp"
            .parse()
            .expect("failed owner2 parse");
        // init hotspots
        let gw1: PublicKeyBinary = "112NqN2WWMwtK29PMzRby62fDydBJfsCLkCAf392stdok48ovNT6"
            .parse()
            .expect("failed gw1 parse");
        let gw2: PublicKeyBinary = "11sctWiP9r5wDJVuDe1Th4XSL2vaawaLLSQF8f8iokAoMAJHxqp"
            .parse()
            .expect("failed gw2 parse");
        // link gws to owners
        let mut owners = HashMap::new();
        owners.insert(gw1.clone(), owner1.clone());
        owners.insert(gw2.clone(), owner2.clone());

        let now = Utc::now();
        let timestamp = now - Duration::minutes(20);
        let max_asserted_distance_deviation: u32 = 300;

        // init cells and cell_types
        let c2 = "P27-SCE4255W".to_string(); // sercom indoor

        let g1_cov_obj = Uuid::new_v4();
        let g2_cov_obj = Uuid::new_v4();

        // setup heartbeats
        let heartbeat_keys = vec![
            // add wifi  indoor HB
            // with distance to asserted > than max allowed
            // this results in reward scale dropping to 0.25
            HeartbeatRow {
                cbsd_id: None,
                hotspot_key: gw1.clone(),
                cell_type: CellType::NovaGenericWifiIndoor,
                coverage_object: g1_cov_obj,
                latest_timestamp: DateTime::<Utc>::MIN_UTC,
                location_validation_timestamp: Some(timestamp),
                distance_to_asserted: Some(1000),
            },
            // add sercomm indoor HB
            HeartbeatRow {
                cbsd_id: Some(c2.clone()),
                hotspot_key: gw2.clone(),
                coverage_object: g2_cov_obj,
                latest_timestamp: DateTime::<Utc>::MIN_UTC,
                cell_type: CellType::from_cbsd_id(&c2).unwrap(),
                location_validation_timestamp: None,
                distance_to_asserted: Some(1),
            },
        ];

        let heartbeat_rewards: Vec<HeartbeatReward> = heartbeat_keys
            .into_iter()
            .map(|row| HeartbeatReward::from_heartbeat_row(row, max_asserted_distance_deviation))
            .collect();

        // setup speedtests
        let last_speedtest = timestamp - Duration::hours(12);
        let gw1_speedtests = vec![
            acceptable_speedtest(gw1.clone(), last_speedtest),
            acceptable_speedtest(gw1.clone(), timestamp),
        ];
        let gw2_speedtests = vec![
            acceptable_speedtest(gw2.clone(), last_speedtest),
            acceptable_speedtest(gw2.clone(), timestamp),
        ];

        let gw1_average = SpeedtestAverage::from(&gw1_speedtests);
        let gw2_average = SpeedtestAverage::from(&gw2_speedtests);
        let mut averages = HashMap::new();
        averages.insert(gw1.clone(), gw1_average);
        averages.insert(gw2.clone(), gw2_average);

        let speedtest_avgs = SpeedtestAverages { averages };

        let mut hex_coverage: HashMap<(OwnedKeyType, Uuid), Vec<HexCoverage>> = Default::default();
        hex_coverage.insert(
            (OwnedKeyType::from(gw1.clone()), g1_cov_obj),
            simple_hex_coverage(&gw1, 0x8a1fb46622dffff),
        );
        hex_coverage.insert(
            (OwnedKeyType::from(c2.clone()), g2_cov_obj),
            simple_hex_coverage(&c2, 0x8a1fb46642dffff),
        );

        // calculate the rewards for the group
        let mut owner_rewards = HashMap::<PublicKeyBinary, u64>::new();
        let duration = Duration::hours(1);
        let epoch = (now - duration)..now;
<<<<<<< HEAD
        for mobile_reward in CoveragePoints::aggregate_points(
            &hex_coverage,
            stream::iter(heartbeat_rewards).map(Ok),
            &speedtest_avgs,
            DateTime::<Utc>::MIN_UTC,
        )
        .await
        .unwrap()
        .into_rewards(Decimal::ZERO, &epoch)
        .unwrap()
=======
        for mobile_reward in PocShares::aggregate(stream::iter(heartbeat_rewards), &speedtest_avgs)
            .await
            .unwrap()
            .into_rewards(Decimal::ZERO, &epoch)
            .unwrap()
>>>>>>> f64568b9
        {
            let radio_reward = match mobile_reward.reward {
                Some(proto::mobile_reward_share::Reward::RadioReward(radio_reward)) => radio_reward,
                _ => unreachable!(),
            };
            let owner = owners
                .get(&PublicKeyBinary::from(radio_reward.hotspot_key))
                .expect("Could not find owner")
                .clone();

            *owner_rewards.entry(owner).or_default() += radio_reward.poc_reward;
        }

        // wifi
        let owner1_reward = *owner_rewards
            .get(&owner1)
            .expect("Could not fetch owner1 rewards");

        // sercomm
        let owner2_reward = *owner_rewards
            .get(&owner2)
            .expect("Could not fetch owner2 rewards");

        // confirm owner 1 reward is 0.1 of owner 2's reward
        // owner 1 is a wifi indoor with a distance_to_asserted > max
        // and so gets the reduced reward scale of 0.1 ( radio reward scale of 0.4 * location scale of 0.25)
        // owner 2 is a cbrs sercomm indoor which has a reward scale of 1.0
        assert_eq!(owner1_reward, (owner2_reward as f64 * 0.25) as u64);
    }

    /// Test to ensure that rewards that are zeroed are not written out.
    #[tokio::test]
    async fn ensure_zeroed_rewards_are_not_written() {
        use rust_decimal_macros::dec;

        let gw1: PublicKeyBinary = "112NqN2WWMwtK29PMzRby62fDydBJfsCLkCAf392stdok48ovNT6"
            .parse()
            .expect("failed gw1 parse");
        let gw2: PublicKeyBinary = "11sctWiP9r5wDJVuDe1Th4XSL2vaawaLLSQF8f8iokAoMAJHxqp"
            .parse()
            .expect("failed gw2 parse");

        let c1 = "P27-SCE4255W2107CW5000014".to_string();
        let c2 = "P27-SCE4255W2107CW5000015".to_string();
        let c3 = "2AG32PBS3101S1202000464223GY0153".to_string();

        let mut coverage_points = HashMap::new();

        coverage_points.insert(
            gw1.clone(),
            HotspotPoints {
                speedtest_multiplier: dec!(1.0),
                radio_points: vec![(
                    Some(c1),
                    RadioPoints {
                        heartbeat_multiplier: dec!(1.0),
                        seniority: DateTime::default(),
                        coverage_object: Uuid::new_v4(),
                        points: dec!(10.0),
                    },
                )]
                .into_iter()
                .collect(),
            },
        );
        coverage_points.insert(
            gw2,
            HotspotPoints {
                speedtest_multiplier: dec!(1.0),
                radio_points: vec![
                    (
                        Some(c2),
                        RadioPoints {
                            heartbeat_multiplier: dec!(1.0),
                            seniority: DateTime::default(),
                            coverage_object: Uuid::new_v4(),
                            points: dec!(-1.0),
                        },
                    ),
                    (
                        Some(c3),
                        RadioPoints {
                            heartbeat_multiplier: dec!(1.0),
                            points: dec!(0.0),
                            seniority: DateTime::default(),
                            coverage_object: Uuid::new_v4(),
                        },
                    ),
                ]
                .into_iter()
                .collect(),
            },
        );

        let now = Utc::now();
        // We should never see any radio shares from owner2, since all of them are
        // less than or equal to zero.
        let coverage_points = CoveragePoints { coverage_points };
        let epoch = now - Duration::hours(1)..now;
        let expected_hotspot = gw1;
        for mobile_reward in coverage_points.into_rewards(Decimal::ZERO, &epoch).unwrap() {
            let radio_reward = match mobile_reward.reward {
                Some(proto::mobile_reward_share::Reward::RadioReward(radio_reward)) => radio_reward,
                _ => unreachable!(),
            };
            let actual_hotspot = PublicKeyBinary::from(radio_reward.hotspot_key);
            assert_eq!(actual_hotspot, expected_hotspot);
        }
    }

    #[tokio::test]
    async fn skip_empty_radio_rewards() {
        let coverage_points = CoveragePoints {
            coverage_points: HashMap::new(),
        };

        let now = Utc::now();
        let epoch = now - Duration::hours(1)..now;

        assert!(coverage_points
            .into_rewards(Decimal::ZERO, &epoch)
            .is_none());
    }
}<|MERGE_RESOLUTION|>--- conflicted
+++ resolved
@@ -235,7 +235,6 @@
     radio_points: HashMap<Option<String>, RadioPoints>,
 }
 
-<<<<<<< HEAD
 impl HotspotPoints {
     pub fn new(speedtest_multiplier: Decimal) -> Self {
         Self {
@@ -263,28 +262,16 @@
 impl CoveragePoints {
     pub async fn aggregate_points(
         hex_streams: &impl CoveredHexStream,
-        heartbeats: impl Stream<Item = Result<HeartbeatReward, sqlx::Error>>,
+        heartbeats: impl Stream<Item = HeartbeatReward>,
         speedtests: &SpeedtestAverages,
         period_end: DateTime<Utc>,
     ) -> Result<Self, sqlx::Error> {
         let mut heartbeats = std::pin::pin!(heartbeats);
         let mut covered_hexes = CoveredHexes::default();
         let mut coverage_points = HashMap::new();
-        while let Some(heartbeat) = heartbeats.next().await.transpose()? {
+        while let Some(heartbeat) = heartbeats.next().await {
             let speedtest_multiplier = speedtests
                 .get_average(&heartbeat.hotspot_key)
-=======
-impl PocShares {
-    pub async fn aggregate(
-        heartbeat_rewards: impl Stream<Item = HeartbeatReward>,
-        speedtest_averages: &SpeedtestAverages,
-    ) -> anyhow::Result<Self> {
-        let mut poc_shares = Self::default();
-        let mut heartbeat_rewards = std::pin::pin!(heartbeat_rewards);
-        while let Some(heartbeat_reward) = heartbeat_rewards.next().await {
-            let speedmultiplier = speedtest_averages
-                .get_average(&heartbeat_reward.hotspot_key)
->>>>>>> f64568b9
                 .as_ref()
                 .map_or(Decimal::ZERO, SpeedtestAverage::reward_multiplier);
             let seniority = hex_streams
@@ -700,7 +687,6 @@
         }
     }
 
-<<<<<<< HEAD
     #[async_trait::async_trait]
     impl CoveredHexStream for HashMap<(OwnedKeyType, Uuid), Vec<HexCoverage>> {
         async fn covered_hex_stream<'a>(
@@ -729,157 +715,6 @@
             })
         }
     }
-=======
-    #[tokio::test]
-    async fn test_radio_weights() {
-        let g1: PublicKeyBinary = "11eX55faMbqZB7jzN4p67m6w7ScPMH6ubnvCjCPLh72J49PaJEL"
-            .parse()
-            .expect("unable to construct pubkey");
-        let g2: PublicKeyBinary = "118SPA16MX8WrUKcuXxsg6SH8u5dWszAySiUAJX6tTVoQVy7nWc"
-            .parse()
-            .expect("unable to construct pubkey");
-        let g3: PublicKeyBinary = "112bUuQaE7j73THS9ABShHGokm46Miip9L361FSyWv7zSYn8hZWf"
-            .parse()
-            .expect("unable to construct pubkey");
-        let g4: PublicKeyBinary = "11z69eJ3czc92k6snrfR9ek7g2uRWXosFbnG9v4bXgwhfUCivUo"
-            .parse()
-            .expect("unable to construct pubkey");
-        let g5: PublicKeyBinary = "113HRxtzxFbFUjDEJJpyeMRZRtdAW38LAUnB5mshRwi6jt7uFbt"
-            .parse()
-            .expect("unable to construct pubkey");
-
-        let max_asserted_distance_deviation: u32 = 300;
-
-        let c1 = "P27-SCE4255W2107CW5000014".to_string();
-        let c2 = "2AG32PBS3101S1202000464223GY0153".to_string();
-        let c3 = "P27-SCE4255W2107CW5000016".to_string();
-        let c4 = "P27-SCE4255W2107CW5000018".to_string();
-
-        let cov_obj_1 = Uuid::new_v4();
-        let cov_obj_2 = Uuid::new_v4();
-        let cov_obj_3 = Uuid::new_v4();
-        let cov_obj_4 = Uuid::new_v4();
-        let cov_obj_5 = Uuid::new_v4();
-        let cov_obj_6 = Uuid::new_v4();
-        let cov_obj_7 = Uuid::new_v4();
-
-        let c1ct = CellType::from_cbsd_id(&c1).expect("unable to get cell_type");
-        let c2ct = CellType::from_cbsd_id(&c2).expect("unable to get cell_type");
-
-        let g3ct = CellType::NovaGenericWifiIndoor;
-        let g4ct = CellType::NovaGenericWifiIndoor;
-        let g5ct = CellType::NovaGenericWifiIndoor;
-
-        let timestamp = Utc::now();
-
-        let heartbeat_keys = vec![
-            HeartbeatRow {
-                cbsd_id: Some(c1.clone()),
-                hotspot_key: g1.clone(),
-                coverage_object: Some(cov_obj_1),
-                latest_timestamp: DateTime::<Utc>::MIN_UTC,
-                cell_type: c1ct,
-                location_validation_timestamp: None,
-                distance_to_asserted: Some(1),
-            },
-            HeartbeatRow {
-                cbsd_id: Some(c2.clone()),
-                hotspot_key: g1.clone(),
-                coverage_object: Some(cov_obj_2),
-                latest_timestamp: DateTime::<Utc>::MIN_UTC,
-                cell_type: c2ct,
-                location_validation_timestamp: None,
-                distance_to_asserted: Some(1),
-            },
-            HeartbeatRow {
-                cbsd_id: Some(c3.clone()),
-                hotspot_key: g2.clone(),
-                coverage_object: Some(cov_obj_3),
-                latest_timestamp: DateTime::<Utc>::MIN_UTC,
-                cell_type: c1ct,
-                location_validation_timestamp: None,
-                distance_to_asserted: Some(1),
-            },
-            HeartbeatRow {
-                cbsd_id: Some(c4.clone()),
-                hotspot_key: g2.clone(),
-                coverage_object: Some(cov_obj_4),
-                latest_timestamp: DateTime::<Utc>::MIN_UTC,
-                cell_type: c1ct,
-                location_validation_timestamp: None,
-                distance_to_asserted: Some(1),
-            },
-            HeartbeatRow {
-                cbsd_id: None,
-                hotspot_key: g3.clone(),
-                coverage_object: Some(cov_obj_5),
-                latest_timestamp: DateTime::<Utc>::MIN_UTC,
-                cell_type: g3ct,
-                location_validation_timestamp: Some(timestamp),
-                distance_to_asserted: Some(1),
-            },
-            HeartbeatRow {
-                cbsd_id: None,
-                hotspot_key: g4.clone(),
-                coverage_object: Some(cov_obj_6),
-                latest_timestamp: DateTime::<Utc>::MIN_UTC,
-                cell_type: g4ct,
-                location_validation_timestamp: None,
-                distance_to_asserted: Some(1),
-            },
-            HeartbeatRow {
-                cbsd_id: None,
-                hotspot_key: g5.clone(),
-                coverage_object: Some(cov_obj_7),
-                latest_timestamp: DateTime::<Utc>::MIN_UTC,
-                cell_type: g5ct,
-                location_validation_timestamp: Some(timestamp),
-                distance_to_asserted: Some(100000),
-            },
-        ];
-        let heartbeat_rewards: Vec<HeartbeatReward> = heartbeat_keys
-            .into_iter()
-            .map(|row| HeartbeatReward::from_heartbeat_row(row, max_asserted_distance_deviation))
-            .collect();
-
-        let last_timestamp = timestamp - Duration::hours(12);
-        let g1_speedtests = vec![
-            acceptable_speedtest(g1.clone(), last_timestamp),
-            acceptable_speedtest(g1.clone(), timestamp),
-        ];
-        let g2_speedtests = vec![
-            acceptable_speedtest(g2.clone(), last_timestamp),
-            acceptable_speedtest(g2.clone(), timestamp),
-        ];
-        let g3_speedtests = vec![
-            acceptable_speedtest(g3.clone(), last_timestamp),
-            acceptable_speedtest(g3.clone(), timestamp),
-        ];
-        let g4_speedtests = vec![
-            acceptable_speedtest(g4.clone(), last_timestamp),
-            acceptable_speedtest(g4.clone(), timestamp),
-        ];
-        let g5_speedtests = vec![
-            acceptable_speedtest(g5.clone(), last_timestamp),
-            acceptable_speedtest(g5.clone(), timestamp),
-        ];
-        let g1_average = SpeedtestAverage::from(&g1_speedtests);
-        let g2_average = SpeedtestAverage::from(&g2_speedtests);
-        let g3_average = SpeedtestAverage::from(&g3_speedtests);
-        let g4_average = SpeedtestAverage::from(&g4_speedtests);
-        let g5_average = SpeedtestAverage::from(&g5_speedtests);
-        let mut averages = HashMap::new();
-        averages.insert(g1.clone(), g1_average);
-        averages.insert(g2.clone(), g2_average);
-        averages.insert(g3.clone(), g3_average);
-        averages.insert(g4.clone(), g4_average);
-        averages.insert(g5.clone(), g5_average);
-        let speedtest_avgs = SpeedtestAverages { averages };
-
-        let rewards = PocShares::aggregate(stream::iter(heartbeat_rewards), &speedtest_avgs)
-            .await
-            .unwrap();
->>>>>>> f64568b9
 
     fn simple_hex_coverage<'a>(key: impl Into<KeyType<'a>>, hex: u64) -> Vec<HexCoverage> {
         let key = key.into();
@@ -1282,11 +1117,10 @@
 
         // calculate the rewards for the sample group
         let mut owner_rewards = HashMap::<PublicKeyBinary, u64>::new();
-<<<<<<< HEAD
         let epoch = (now - Duration::hours(1))..now;
         for mobile_reward in CoveragePoints::aggregate_points(
             &hex_coverage,
-            stream::iter(heartbeat_rewards).map(Ok),
+            stream::iter(heartbeat_rewards),
             &speedtest_avgs,
             // Field isn't used:
             DateTime::<Utc>::MIN_UTC,
@@ -1295,15 +1129,6 @@
         .unwrap()
         .into_rewards(Decimal::ZERO, &epoch)
         .unwrap()
-=======
-        let duration = Duration::hours(1);
-        let epoch = (now - duration)..now;
-        for mobile_reward in PocShares::aggregate(stream::iter(heartbeat_rewards), &speedtest_avgs)
-            .await
-            .unwrap()
-            .into_rewards(Decimal::ZERO, &epoch)
-            .unwrap()
->>>>>>> f64568b9
         {
             let radio_reward = match mobile_reward.reward {
                 Some(proto::mobile_reward_share::Reward::RadioReward(radio_reward)) => radio_reward,
@@ -1473,10 +1298,9 @@
         let mut owner_rewards = HashMap::<PublicKeyBinary, u64>::new();
         let duration = Duration::hours(1);
         let epoch = (now - duration)..now;
-<<<<<<< HEAD
         for mobile_reward in CoveragePoints::aggregate_points(
             &hex_coverage,
-            stream::iter(heartbeat_rewards).map(Ok),
+            stream::iter(heartbeat_rewards),
             &speedtest_avgs,
             DateTime::<Utc>::MIN_UTC,
         )
@@ -1484,13 +1308,6 @@
         .unwrap()
         .into_rewards(Decimal::ZERO, &epoch)
         .unwrap()
-=======
-        for mobile_reward in PocShares::aggregate(stream::iter(heartbeat_rewards), &speedtest_avgs)
-            .await
-            .unwrap()
-            .into_rewards(Decimal::ZERO, &epoch)
-            .unwrap()
->>>>>>> f64568b9
         {
             let radio_reward = match mobile_reward.reward {
                 Some(proto::mobile_reward_share::Reward::RadioReward(radio_reward)) => radio_reward,
@@ -1614,10 +1431,9 @@
         let mut owner_rewards = HashMap::<PublicKeyBinary, u64>::new();
         let duration = Duration::hours(1);
         let epoch = (now - duration)..now;
-<<<<<<< HEAD
         for mobile_reward in CoveragePoints::aggregate_points(
             &hex_coverage,
-            stream::iter(heartbeat_rewards).map(Ok),
+            stream::iter(heartbeat_rewards),
             &speedtest_avgs,
             DateTime::<Utc>::MIN_UTC,
         )
@@ -1625,13 +1441,6 @@
         .unwrap()
         .into_rewards(Decimal::ZERO, &epoch)
         .unwrap()
-=======
-        for mobile_reward in PocShares::aggregate(stream::iter(heartbeat_rewards), &speedtest_avgs)
-            .await
-            .unwrap()
-            .into_rewards(Decimal::ZERO, &epoch)
-            .unwrap()
->>>>>>> f64568b9
         {
             let radio_reward = match mobile_reward.reward {
                 Some(proto::mobile_reward_share::Reward::RadioReward(radio_reward)) => radio_reward,
