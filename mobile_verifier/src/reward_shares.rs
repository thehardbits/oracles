use crate::{
<<<<<<< HEAD
    coverage::{CoverageReward, CoveredHexes, HexCoverage},
=======
    data_session::HotspotMap,
>>>>>>> a76a9175
    heartbeats::HeartbeatReward,
    speedtests::{Average, SpeedtestAverages},
    subscriber_location::SubscriberValidatedLocations,
};

use chrono::{DateTime, Duration, Utc};
<<<<<<< HEAD
use file_store::{mobile_transfer::ValidDataTransferSession, traits::TimestampEncode};
use futures::{stream::BoxStream, Stream, StreamExt};
=======
use file_store::traits::TimestampEncode;
use futures::{Stream, StreamExt};
>>>>>>> a76a9175
use helium_crypto::PublicKeyBinary;
use helium_proto::services::poc_mobile as proto;
use helium_proto::services::poc_mobile::mobile_reward_share::Reward as ProtoReward;
use rust_decimal::prelude::*;
use rust_decimal_macros::dec;
use sqlx::{Pool, Postgres};
use std::{collections::HashMap, ops::Range};
use uuid::Uuid;

/// Total tokens emissions pool per 365 days
const TOTAL_EMISSIONS_POOL: Decimal = dec!(60_000_000_000_000_000);

/// Maximum amount of the total emissions pool allocated for data transfer
/// rewards
const MAX_DATA_TRANSFER_REWARDS_PERCENT: Decimal = dec!(0.4);

/// The fixed price of a mobile data credit
const DC_USD_PRICE: Decimal = dec!(0.00001);

/// Default precision used for rounding
const DEFAULT_PREC: u32 = 15;

// Percent of total emissions allocated for mapper rewards
const MAPPERS_REWARDS_PERCENT: Decimal = dec!(0.2);

/// shares of the mappers pool allocated per eligble subscriber for discovery mapping
const DISCOVERY_MAPPING_SHARES: Decimal = dec!(30);

pub struct TransferRewards {
    reward_scale: Decimal,
    rewards: HashMap<PublicKeyBinary, Decimal>,
    reward_sum: Decimal,
}

impl TransferRewards {
    pub fn reward_scale(&self) -> Decimal {
        self.reward_scale
    }

    pub fn reward_sum(&self) -> Decimal {
        self.reward_sum
    }

    #[cfg(test)]
    fn reward(&self, hotspot: &PublicKeyBinary) -> Decimal {
        self.rewards.get(hotspot).copied().unwrap_or(Decimal::ZERO) * self.reward_scale
    }

    pub async fn from_transfer_sessions(
        mobile_bone_price: Decimal,
<<<<<<< HEAD
        transfer_sessions: impl Stream<Item = ValidDataTransferSession>,
        hotspots: &CoveragePoints,
=======
        transfer_sessions: HotspotMap,
        hotspots: &PocShares,
>>>>>>> a76a9175
        epoch: &Range<DateTime<Utc>>,
    ) -> Self {
        let mut reward_sum = Decimal::ZERO;
        let rewards = transfer_sessions
            .into_iter()
            .filter(|(pub_key, _)| hotspots.is_valid(pub_key))
            // Calculate rewards per hotspot
            .map(|(pub_key, dc_amount)| {
                let bones = dc_to_mobile_bones(Decimal::from(dc_amount), mobile_bone_price);
                reward_sum += bones;
                (pub_key, bones)
            })
            .collect();

        let duration = epoch.end - epoch.start;
        let total_emissions_pool = get_total_scheduled_tokens(duration);

        // Determine if we need to scale the rewards given for data transfer rewards.
        // Ideally this should never happen, but if the total number of data transfer rewards
        // is greater than (at the time of writing) 40% of the total pool, we need to scale
        // the rewards given for data transfer.
        //
        // If we find that total data_transfer reward sum is greater than 40%, we use the
        // following math to calculate the scale:
        //
        // [ scale * data_transfer_reward_sum ] / total_emissions_pool = 0.4
        //
        //   therefore:
        //
        // scale = [ 0.4 * total_emissions_pool ] / data_transfer_reward_sum
        //
        let reward_scale = if reward_sum / total_emissions_pool > MAX_DATA_TRANSFER_REWARDS_PERCENT
        {
            MAX_DATA_TRANSFER_REWARDS_PERCENT * total_emissions_pool / reward_sum
        } else {
            Decimal::ONE
        };

        Self {
            reward_scale,
            rewards,
            reward_sum: reward_sum * reward_scale,
        }
    }

    pub fn into_rewards(
        self,
        epoch: &'_ Range<DateTime<Utc>>,
    ) -> impl Iterator<Item = proto::MobileRewardShare> + '_ {
        let Self {
            reward_scale,
            rewards,
            ..
        } = self;
        let start_period = epoch.start.encode_timestamp();
        let end_period = epoch.end.encode_timestamp();
        rewards
            .into_iter()
            .map(move |(hotspot_key, reward)| proto::MobileRewardShare {
                start_period,
                end_period,
                reward: Some(proto::mobile_reward_share::Reward::GatewayReward(
                    proto::GatewayReward {
                        hotspot_key: hotspot_key.into(),
                        dc_transfer_reward: (reward * reward_scale)
                            .round_dp_with_strategy(0, RoundingStrategy::ToZero)
                            .to_u64()
                            .unwrap_or(0),
                    },
                )),
            })
    }
}

#[derive(Default)]
pub struct MapperShares {
    pub discovery_mapping_shares: SubscriberValidatedLocations,
}

impl MapperShares {
    pub fn new(discovery_mapping_shares: SubscriberValidatedLocations) -> Self {
        Self {
            discovery_mapping_shares,
        }
    }

    pub fn rewards_per_share(
        &self,
        reward_period: &'_ Range<DateTime<Utc>>,
    ) -> anyhow::Result<Decimal> {
        // note: currently rewards_per_share calculation only takes into
        // consideration discovery mapping shares
        // in the future it will also need to take into account
        // verification mapping shares
        let duration: Duration = reward_period.end - reward_period.start;
        let total_mappers_pool = get_scheduled_tokens_for_mappers(duration);

        // the number of subscribers eligible for discovery location rewards hihofe
        let discovery_mappers_count = Decimal::from(self.discovery_mapping_shares.len());

        // calculate the total eligible mapping shares for the epoch
        // this could be simplified as every subscriber is awarded the same share
        // however the fuction is setup to allow the verification mapper shares to be easily
        // added without impacting code structure ( the per share value for those will be different )
        let total_mapper_shares = discovery_mappers_count * DISCOVERY_MAPPING_SHARES;
        let res = total_mappers_pool
            .checked_div(total_mapper_shares)
            .unwrap_or(Decimal::ZERO);
        Ok(res)
    }

    pub fn into_subscriber_rewards(
        self,
        reward_period: &'_ Range<DateTime<Utc>>,
        reward_per_share: Decimal,
    ) -> impl Iterator<Item = proto::MobileRewardShare> + '_ {
        self.discovery_mapping_shares
            .into_iter()
            .map(move |subscriber_id| proto::SubscriberReward {
                subscriber_id,
                discovery_location_amount: (DISCOVERY_MAPPING_SHARES * reward_per_share)
                    .round_dp_with_strategy(0, RoundingStrategy::ToZero)
                    .to_u64()
                    .unwrap_or(0),
            })
            .filter(|subscriber_reward| subscriber_reward.discovery_location_amount > 0)
            .map(|subscriber_reward| proto::MobileRewardShare {
                start_period: reward_period.start.encode_timestamp(),
                end_period: reward_period.end.encode_timestamp(),
                reward: Some(ProtoReward::SubscriberReward(subscriber_reward)),
            })
    }
}

/// Returns the equivalent amount of Mobile bones for a specified amount of Data Credits
pub fn dc_to_mobile_bones(dc_amount: Decimal, mobile_bone_price: Decimal) -> Decimal {
    let dc_in_usd = dc_amount * DC_USD_PRICE;
    (dc_in_usd / mobile_bone_price)
        .round_dp_with_strategy(DEFAULT_PREC, RoundingStrategy::ToPositiveInfinity)
}

#[derive(Debug)]
struct RadioPoints {
    heartbeat_multiplier: Decimal,
    points: Decimal,
}

impl RadioPoints {
    fn new(heartbeat_multiplier: Decimal) -> Self {
        Self {
            heartbeat_multiplier,
            points: Decimal::ZERO,
        }
    }

    fn points(&self) -> Decimal {
        (self.heartbeat_multiplier * self.points).max(Decimal::ZERO)
    }
}

#[derive(Debug, Default)]
struct HotspotPoints {
    /// Points are multiplied by the multiplier to get shares.
    /// Multiplier should never be zero.
    speedtest_multiplier: Decimal,
    radio_points: HashMap<String, RadioPoints>,
}

impl HotspotPoints {
    pub fn new(speedtest_multiplier: Decimal) -> Self {
        Self {
            speedtest_multiplier,
            radio_points: HashMap::new(),
        }
    }
}

impl HotspotPoints {
    pub fn total_points(&self) -> Decimal {
        self.speedtest_multiplier
            * self
                .radio_points
                .values()
                .fold(Decimal::ZERO, |sum, radio| sum + radio.points())
    }
}

#[derive(Debug)]
pub struct CoveragePoints {
    coverage_points: HashMap<PublicKeyBinary, HotspotPoints>,
}

pub trait CoveredHexStream {
    fn covered_hex_stream<'a>(
        &'a self,
        cbsd_id: &'a str,
        coverage_obj: &'a Uuid,
        latest_timestamp: &'a DateTime<Utc>,
    ) -> BoxStream<'a, Result<HexCoverage, sqlx::Error>>;
}

impl CoveredHexStream for Pool<Postgres> {
    fn covered_hex_stream<'a>(
        &'a self,
        cbsd_id: &'a str,
        coverage_obj: &'a Uuid,
        latest_timestamp: &'a DateTime<Utc>,
    ) -> BoxStream<'a, Result<HexCoverage, sqlx::Error>> {
        crate::coverage::covered_hex_stream(self, cbsd_id, coverage_obj, latest_timestamp)
    }
}

impl CoveragePoints {
    pub async fn aggregate_points(
        hex_streams: &impl CoveredHexStream,
        heartbeats: impl Stream<Item = Result<HeartbeatReward, sqlx::Error>>,
        speedtests: SpeedtestAverages,
    ) -> Result<Self, sqlx::Error> {
        let mut heartbeats = std::pin::pin!(heartbeats);
        let mut covered_hexes = CoveredHexes::default();
        let mut coverage_points = HashMap::new();
        while let Some(heartbeat) = heartbeats.next().await.transpose()? {
            let speedtest_multiplier = speedtests
                .get_average(&heartbeat.hotspot_key)
                .as_ref()
                .map_or(Decimal::ZERO, Average::reward_multiplier);

            if speedtest_multiplier.is_zero() {
                continue;
            }

            let covered_hex_stream = hex_streams.covered_hex_stream(
                &heartbeat.cbsd_id,
                &heartbeat.coverage_object,
                &heartbeat.latest_timestamp,
            );
            covered_hexes
                .aggregate_coverage(&heartbeat.hotspot_key, covered_hex_stream)
                .await?;
            coverage_points
                .entry(heartbeat.hotspot_key)
                .or_insert_with(|| HotspotPoints::new(speedtest_multiplier))
                .radio_points
                .insert(heartbeat.cbsd_id, RadioPoints::new(heartbeat.reward_weight));
        }

        for CoverageReward {
            cbsd_id,
            points,
            hotspot,
        } in covered_hexes.into_iter()
        {
            // Guaranteed that points contains the given hotspot.
            coverage_points
                .get_mut(&hotspot)
                .unwrap()
                .radio_points
                .get_mut(&cbsd_id)
                .unwrap()
                .points += points;
        }

        Ok(Self { coverage_points })
    }

    pub fn is_valid(&self, hotspot: &PublicKeyBinary) -> bool {
        if let Some(coverage_points) = self.coverage_points.get(hotspot) {
            !coverage_points.total_points().is_zero()
        } else {
            false
        }
    }

    pub fn total_shares(&self) -> Decimal {
        self.coverage_points
            .values()
            .fold(Decimal::ZERO, |sum, radio_points| {
                sum + radio_points.total_points()
            })
    }

    pub fn into_rewards(
        self,
        transfer_rewards_sum: Decimal,
        epoch: &'_ Range<DateTime<Utc>>,
    ) -> impl Iterator<Item = proto::MobileRewardShare> + '_ {
        let total_shares = self.total_shares();
        let available_poc_rewards =
            get_scheduled_tokens_for_poc_and_dc(epoch.end - epoch.start) - transfer_rewards_sum;
        let poc_rewards_per_share = available_poc_rewards / total_shares;
        let start_period = epoch.start.encode_timestamp();
        let end_period = epoch.end.encode_timestamp();
        self.coverage_points
            .into_iter()
            .flat_map(
                move |(
                    hotspot_key,
                    HotspotPoints {
                        speedtest_multiplier,
                        radio_points,
                    },
                )| {
                    radio_points.into_iter().map(
                        move |(
                            cbsd_id,
                            RadioPoints {
                                heartbeat_multiplier,
                                points,
                            },
                        )| {
                            let poc_reward = poc_rewards_per_share
                                * speedtest_multiplier
                                * heartbeat_multiplier
                                * points;
                            let hotspot_key: Vec<u8> = hotspot_key.clone().into();
                            proto::MobileRewardShare {
                                start_period,
                                end_period,
                                reward: Some(proto::mobile_reward_share::Reward::RadioReward(
                                    proto::RadioReward {
                                        hotspot_key,
                                        cbsd_id,
                                        poc_reward: poc_reward
                                            .round_dp_with_strategy(0, RoundingStrategy::ToZero)
                                            .to_u64()
                                            .unwrap_or(0),
                                        ..Default::default()
                                    },
                                )),
                            }
                        },
                    )
                },
            )
            .filter(|mobile_reward| match mobile_reward.reward {
                Some(proto::mobile_reward_share::Reward::RadioReward(ref radio_reward)) => {
                    radio_reward.poc_reward > 0
                }
                _ => false,
            })
    }
}

pub fn get_total_scheduled_tokens(duration: Duration) -> Decimal {
    (TOTAL_EMISSIONS_POOL / dec!(365) / Decimal::from(Duration::hours(24).num_seconds()))
        * Decimal::from(duration.num_seconds())
}

pub fn get_scheduled_tokens_for_poc_and_dc(duration: Duration) -> Decimal {
    get_total_scheduled_tokens(duration) * dec!(0.6)
}

pub fn get_scheduled_tokens_for_mappers(duration: Duration) -> Decimal {
    get_total_scheduled_tokens(duration) * MAPPERS_REWARDS_PERCENT
}

#[cfg(test)]
mod test {
    use super::*;
    use crate::{
        cell_type::CellType,
        data_session,
        data_session::HotspotDataSession,
        heartbeats::HeartbeatReward,
        speedtests::{Speedtest, SpeedtestAverages},
        subscriber_location::SubscriberValidatedLocations,
    };
    use chrono::{Duration, Utc};
    use futures::stream;
    use helium_proto::services::poc_mobile::mobile_reward_share::Reward as MobileReward;
    use prost::Message;
    use std::collections::{HashMap, VecDeque};

    #[test]
    fn ensure_correct_conversion_of_bytes_to_bones() {
        assert_eq!(
            dc_to_mobile_bones(Decimal::from(1), dec!(1.0)),
            dec!(0.00001)
        );
        assert_eq!(
            dc_to_mobile_bones(Decimal::from(2), dec!(1.0)),
            dec!(0.00002)
        );
    }

    fn valid_points() -> HotspotPoints {
        let mut radio_points: HashMap<String, RadioPoints> = Default::default();
        radio_points.insert(
            String::new(),
            RadioPoints {
                heartbeat_multiplier: Decimal::ONE,
                points: Decimal::ONE,
            },
        );
        HotspotPoints {
            speedtest_multiplier: Decimal::ONE,
            radio_points,
        }
    }

    /// Test to ensure that the correct data transfer amount is rewarded.
    #[tokio::test]
<<<<<<< HEAD
    async fn ensure_data_correct_transfer_reward_amount() {
=======
    async fn discover_mapping_amount() {
        // test based on example defined at https://github.com/helium/oracles/issues/422
        // NOTE: the example defined above lists values in mobile tokens, whereas
        //       this test uses mobile bones

        const NUM_SUBSCRIBERS: u64 = 10_000;

        // simulate 10k subscriber location shares
        let mut location_shares = SubscriberValidatedLocations::new();
        for n in 0..NUM_SUBSCRIBERS {
            location_shares.push(n.encode_to_vec());
        }

        // calculate discovery mapping rewards for a 24hr period
        let now = Utc::now();
        let epoch = (now - Duration::hours(24))..now;

        // translate location shares into discovery mapping shares
        let mapping_shares = MapperShares::new(location_shares);
        let rewards_per_share = mapping_shares.rewards_per_share(&epoch).unwrap();

        // verify total rewards for the epoch
        let total_epoch_rewards = get_total_scheduled_tokens(epoch.end - epoch.start)
            .round_dp_with_strategy(0, RoundingStrategy::ToZero)
            .to_u64()
            .unwrap_or(0);
        assert_eq!(164_383_561_643_835, total_epoch_rewards);

        // verify total rewards allocated to mappers the epoch
        let total_mapper_rewards = get_scheduled_tokens_for_mappers(epoch.end - epoch.start)
            .round_dp_with_strategy(0, RoundingStrategy::ToZero)
            .to_u64()
            .unwrap_or(0);
        assert_eq!(32_876_712_328_767, total_mapper_rewards);

        let expected_reward_per_subscriber = total_mapper_rewards / NUM_SUBSCRIBERS;

        // get the summed rewards allocated to subscribers for discovery location
        let mut total_discovery_mapping_rewards = 0_u64;
        for subscriber_share in mapping_shares.into_subscriber_rewards(&epoch, rewards_per_share) {
            if let Some(MobileReward::SubscriberReward(r)) = subscriber_share.reward {
                total_discovery_mapping_rewards += r.discovery_location_amount;
                assert_eq!(expected_reward_per_subscriber, r.discovery_location_amount);
            }
        }

        // verify the total rewards awared for discovery mapping
        assert_eq!(32_876_712_320_000, total_discovery_mapping_rewards);

        // the sum of rewards distributed should not exceed the epoch amount
        // but due to rounding whilst going to u64 for each subscriber,
        // we will be some bones short of the full epoch amount
        // the difference in bones cannot be more than the total number of subscribers ( 10 k)
        let diff = total_mapper_rewards - total_discovery_mapping_rewards;
        assert!(diff < NUM_SUBSCRIBERS);
    }

    #[tokio::test]
    async fn transfer_reward_amount() {
>>>>>>> a76a9175
        let owner: PublicKeyBinary = "112NqN2WWMwtK29PMzRby62fDydBJfsCLkCAf392stdok48ovNT6"
            .parse()
            .expect("failed owner parse");
        let payer: PublicKeyBinary = "11sctWiP9r5wDJVuDe1Th4XSL2vaawaLLSQF8f8iokAoMAJHxqp"
            .parse()
            .expect("failed payer parse");

        let data_transfer_session = HotspotDataSession {
            pub_key: owner.clone(),
            payer,
            upload_bytes: 0,   // Unused
            download_bytes: 0, // Unused
            num_dcs: 2,
            received_timestamp: DateTime::default(),
        };

        let mut data_transfer_map = HotspotMap::new();
        data_transfer_map.insert(
            data_transfer_session.pub_key,
            data_transfer_session.num_dcs as u64,
        );

        let mut coverage_points = HashMap::default();
        coverage_points.insert(owner.clone(), valid_points());
        let coverage_points = CoveragePoints { coverage_points };

        let now = Utc::now();
        let epoch = (now - Duration::hours(1))..now;
        let total_rewards = get_scheduled_tokens_for_poc_and_dc(epoch.end - epoch.start);

        // confirm our hourly rewards add up to expected 24hr amount
        // total_rewards will be in bones
        assert_eq!(
            (total_rewards / dec!(1_000_000) * dec!(24)).trunc(),
            dec!(98_630_136)
        );

        let data_transfer_rewards = TransferRewards::from_transfer_sessions(
            dec!(1.0),
<<<<<<< HEAD
            data_transfer_sessions,
            &coverage_points,
=======
            data_transfer_map,
            &poc_shares,
>>>>>>> a76a9175
            &epoch,
        )
        .await;

        assert_eq!(data_transfer_rewards.reward(&owner), dec!(0.00002));
        assert_eq!(data_transfer_rewards.reward_scale(), dec!(1.0));
        let available_poc_rewards = get_scheduled_tokens_for_poc_and_dc(epoch.end - epoch.start)
            - data_transfer_rewards.reward_sum;
        assert_eq!(
            available_poc_rewards,
            total_rewards
                - (data_transfer_rewards.reward(&owner) * data_transfer_rewards.reward_scale())
        );
    }

    /// Test to ensure that excess transfer rewards are properly scaled down.
    #[tokio::test]
    async fn ensure_excess_transfer_rewards_scale() {
        let owner: PublicKeyBinary = "112NqN2WWMwtK29PMzRby62fDydBJfsCLkCAf392stdok48ovNT6"
            .parse()
            .expect("failed owner parse");
        let payer: PublicKeyBinary = "11sctWiP9r5wDJVuDe1Th4XSL2vaawaLLSQF8f8iokAoMAJHxqp"
            .parse()
            .expect("failed payer parse");

        let mut transfer_sessions = Vec::new();
        // Just an absurdly large amount of DC
        for _ in 0..3_003 {
            transfer_sessions.push(Ok(HotspotDataSession {
                pub_key: owner.clone(),
                payer: payer.clone(),
                upload_bytes: 0,
                download_bytes: 0,
                num_dcs: 4444444444444445,
                received_timestamp: DateTime::default(),
            }));
        }
        let data_transfer_sessions = stream::iter(transfer_sessions);
        let aggregated_data_transfer_sessions =
            data_session::data_sessions_to_dc(data_transfer_sessions)
                .await
                .unwrap();

        let now = Utc::now();
        let epoch = (now - Duration::hours(24))..now;

        let mut coverage_points = HashMap::default();
        coverage_points.insert(owner.clone(), valid_points());
        let coverage_points = CoveragePoints { coverage_points };

        let data_transfer_rewards = TransferRewards::from_transfer_sessions(
            dec!(1.0),
<<<<<<< HEAD
            data_transfer_sessions,
            &coverage_points,
=======
            aggregated_data_transfer_sessions,
            &poc_shares,
>>>>>>> a76a9175
            &epoch,
        )
        .await;

        // We have constructed the data transfer in such a way that they easily exceed the maximum
        // allotted reward amount for data transfer, which is 40% of the daily tokens. We check to
        // ensure that amount of tokens remaining for POC is no less than 20% of the rewards allocated
        // for POC and data transfer (which is 60% of the daily total emissions).
        let available_poc_rewards = get_scheduled_tokens_for_poc_and_dc(epoch.end - epoch.start)
            - data_transfer_rewards.reward_sum;
        assert_eq!(available_poc_rewards.trunc(), dec!(32_876_712_328_767));
        assert_eq!(
            // Rewards are automatically scaled
            data_transfer_rewards.reward(&owner).trunc(),
            dec!(65_753_424_657_534)
        );
        assert_eq!(data_transfer_rewards.reward_scale().round_dp(1), dec!(0.5));
    }

    fn bytes_per_s(mbps: i64) -> i64 {
        mbps * 125000
    }

    fn cell_type_weight(cbsd_id: &str) -> Decimal {
        CellType::from_cbsd_id(cbsd_id)
            .expect("unable to get cell_type")
            .reward_weight()
    }

    fn acceptable_speedtest(timestamp: DateTime<Utc>) -> Speedtest {
        Speedtest {
            timestamp,
            upload_speed: bytes_per_s(10),
            download_speed: bytes_per_s(100),
            latency: 25,
        }
    }

    fn degraded_speedtest(timestamp: DateTime<Utc>) -> Speedtest {
        Speedtest {
            timestamp,
            upload_speed: bytes_per_s(5),
            download_speed: bytes_per_s(60),
            latency: 60,
        }
    }

    fn failed_speedtest(timestamp: DateTime<Utc>) -> Speedtest {
        Speedtest {
            timestamp,
            upload_speed: bytes_per_s(1),
            download_speed: bytes_per_s(20),
            latency: 110,
        }
    }

    fn poor_speedtest(timestamp: DateTime<Utc>) -> Speedtest {
        Speedtest {
            timestamp,
            upload_speed: bytes_per_s(2),
            download_speed: bytes_per_s(40),
            latency: 90,
        }
    }

    impl CoveredHexStream for HashMap<(String, Uuid), Vec<HexCoverage>> {
        fn covered_hex_stream<'a>(
            &'a self,
            cbsd_id: &'a str,
            coverage_obj: &'a Uuid,
            _latest_timestamp: &'a DateTime<Utc>,
        ) -> BoxStream<'a, Result<HexCoverage, sqlx::Error>> {
            stream::iter(
                self.get(&(cbsd_id.to_string(), coverage_obj.clone()))
                    .unwrap()
                    .clone(),
            )
            .map(Ok)
            .boxed()
        }
    }

    /// Test to ensure that a hotspot with radios that have higher heartbeat multipliers
    /// will receive more rewards than a hotspot with a lower heartbeat multiplier.
    #[tokio::test]
    async fn ensure_correct_radio_weights() {
        let g1: PublicKeyBinary = "11eX55faMbqZB7jzN4p67m6w7ScPMH6ubnvCjCPLh72J49PaJEL"
            .parse()
            .expect("unable to construct pubkey");
        let g2: PublicKeyBinary = "118SPA16MX8WrUKcuXxsg6SH8u5dWszAySiUAJX6tTVoQVy7nWc"
            .parse()
            .expect("unable to construct pubkey");

        let c1 = "P27-SCE4255W2107CW5000014".to_string();
        let c2 = "2AG32PBS3101S1202000464223GY0153".to_string();
        let c3 = "P27-SCE4255W2107CW5000016".to_string();
        let c4 = "P27-SCE4255W2107CW5000018".to_string();

        let cov_obj_1 = Uuid::new_v4();
        let cov_obj_2 = Uuid::new_v4();
        let cov_obj_3 = Uuid::new_v4();
        let cov_obj_4 = Uuid::new_v4();

        let timestamp = Utc::now();

        let heartbeats = vec![
            HeartbeatReward {
                cbsd_id: c1.clone(),
                hotspot_key: g1.clone(),
                reward_weight: cell_type_weight(&c1),
                coverage_object: cov_obj_1,
                latest_timestamp: DateTime::<Utc>::MIN_UTC,
            },
            HeartbeatReward {
                cbsd_id: c2.clone(),
                hotspot_key: g1.clone(),
                reward_weight: cell_type_weight(&c2),
                coverage_object: cov_obj_2,
                latest_timestamp: DateTime::<Utc>::MIN_UTC,
            },
            HeartbeatReward {
                cbsd_id: c3.clone(),
                hotspot_key: g2.clone(),
                reward_weight: cell_type_weight(&c3),
                coverage_object: cov_obj_3,
                latest_timestamp: DateTime::<Utc>::MIN_UTC,
            },
            HeartbeatReward {
                cbsd_id: c4.clone(),
                hotspot_key: g2.clone(),
                reward_weight: cell_type_weight(&c4),
                coverage_object: cov_obj_4,
                latest_timestamp: DateTime::<Utc>::MIN_UTC,
            },
        ];

        let mut hex_coverage = HashMap::new();
        hex_coverage.insert(
            (c1.clone(), cov_obj_1),
            simple_hex_coverage(&c1, 0x8a1fb46692dffff),
        );
        hex_coverage.insert(
            (c2.clone(), cov_obj_2),
            simple_hex_coverage(&c2, 0x8a1fb46522dffff),
        );
        hex_coverage.insert(
            (c3.clone(), cov_obj_3),
            simple_hex_coverage(&c3, 0x8a1fb46622dffff),
        );
        hex_coverage.insert(
            (c4.clone(), cov_obj_4),
            simple_hex_coverage(&c4, 0x8a1fb46632dffff),
        );

        let last_timestamp = timestamp - Duration::hours(12);
        let g1_speedtests = vec![
            acceptable_speedtest(last_timestamp),
            acceptable_speedtest(timestamp),
        ];
        let g2_speedtests = vec![
            acceptable_speedtest(last_timestamp),
            acceptable_speedtest(timestamp),
        ];
        let mut speedtests = HashMap::new();
        speedtests.insert(g1.clone(), VecDeque::from(g1_speedtests));
        speedtests.insert(g2.clone(), VecDeque::from(g2_speedtests));
        let speedtest_avgs = SpeedtestAverages { speedtests };

        let rewards = CoveragePoints::aggregate_points(
            &hex_coverage,
            stream::iter(heartbeats).map(Ok),
            speedtest_avgs,
        )
        .await
        .unwrap();

        assert!(
            rewards
                .coverage_points
                .get(&g1)
                .expect("Could not fetch gateway1 shares")
                .total_points()
                > rewards
                    .coverage_points
                    .get(&g2)
                    .expect("Could not fetch gateway2 shares")
                    .total_points()
        );
    }

    fn simple_hex_coverage(cbsd_id: &str, hex: u64) -> Vec<HexCoverage> {
        vec![HexCoverage {
            uuid: Uuid::new_v4(),
            hex: hex as i64,
            indoor: false,
            cbsd_id: cbsd_id.to_string(),
            signal_level: crate::coverage::SignalLevel::Low,
            coverage_claim_time: DateTime::<Utc>::MIN_UTC,
        }]
    }

    /// Test to ensure that different speedtest averages correctly afferct reward shares.
    #[tokio::test]
    async fn ensure_speedtest_averages_affect_reward_shares() {
        // init owners
        let owner1: PublicKeyBinary = "112NqN2WWMwtK29PMzRby62fDydBJfsCLkCAf392stdok48ovNT6"
            .parse()
            .expect("failed owner1 parse");
        let owner2: PublicKeyBinary = "11sctWiP9r5wDJVuDe1Th4XSL2vaawaLLSQF8f8iokAoMAJHxqp"
            .parse()
            .expect("failed owner2 parse");
        let owner3: PublicKeyBinary = "112DJZiXvZ8FduiWrEi8siE3wJX6hpRjjtwbavyXUDkgutEUSLAE"
            .parse()
            .expect("failed owner3 parse");
        let owner4: PublicKeyBinary = "112p1GbUtRLyfFaJr1XF8fH7yz9cSZ4exbrSpVDeu67DeGb31QUL"
            .parse()
            .expect("failed owner4 parse");

        // init hotspots
        let gw1: PublicKeyBinary = "112NqN2WWMwtK29PMzRby62fDydBJfsCLkCAf392stdok48ovNT6"
            .parse()
            .expect("failed gw1 parse");
        let gw2: PublicKeyBinary = "11sctWiP9r5wDJVuDe1Th4XSL2vaawaLLSQF8f8iokAoMAJHxqp"
            .parse()
            .expect("failed gw2 parse");
        let gw3: PublicKeyBinary = "112DJZiXvZ8FduiWrEi8siE3wJX6hpRjjtwbavyXUDkgutEUSLAE"
            .parse()
            .expect("failed gw3 parse");
        let gw4: PublicKeyBinary = "112p1GbUtRLyfFaJr1XF8fH7yz9cSZ4exbrSpVDeu67DeGb31QUL"
            .parse()
            .expect("failed gw4 parse");
        let gw5: PublicKeyBinary = "112j1iw1sV2B2Tz2DxPSeum9Cmc5kMKNdDTDg1zDRsdwuvZueq3B"
            .parse()
            .expect("failed gw5 parse");
        let gw6: PublicKeyBinary = "11fCasUk9XvU15ktsMMH64J9E7XuqQ2L5FJPv8HZMCDG6kdZ3SC"
            .parse()
            .expect("failed gw6 parse");
        let gw7: PublicKeyBinary = "11HdwRpQDrYM7LJtRGSzRF3vY2iwuumx1Z2MUhBYAVTwZdSh6Bi"
            .parse()
            .expect("failed gw7 parse");
        let gw8: PublicKeyBinary = "112qDCKek7fePg6wTpEnbLp3uD7TTn8MBH7PGKtmAaUcG1vKQ9eZ"
            .parse()
            .expect("failed gw8 parse");

        // link gws to owners
        let mut owners = HashMap::new();
        owners.insert(gw1.clone(), owner1.clone());
        owners.insert(gw2.clone(), owner1.clone());
        owners.insert(gw3.clone(), owner1.clone());
        owners.insert(gw4.clone(), owner2.clone());
        owners.insert(gw5.clone(), owner2.clone());
        owners.insert(gw6.clone(), owner3.clone());
        owners.insert(gw7.clone(), owner3.clone());
        owners.insert(gw8.clone(), owner4.clone());

        // init cells and cell_types
        let c2 = "P27-SCE4255W2107CW5000015".to_string();
        let c4 = "2AG32PBS3101S1202000464223GY0154".to_string();
        let c5 = "P27-SCE4255W2107CW5000016".to_string();
        let c6 = "2AG32PBS3101S1202000464223GY0155".to_string();
        let c7 = "2AG32PBS3101S1202000464223GY0156".to_string();
        let c8 = "P27-SCE4255W2107CW5000017".to_string();
        let c9 = "P27-SCE4255W2107CW5000018".to_string();
        let c10 = "P27-SCE4255W2107CW5000019".to_string();
        let c11 = "P27-SCE4255W2107CW5000020".to_string();
        let c12 = "P27-SCE4255W2107CW5000021".to_string();
        let c13 = "P27-SCE4255W2107CW5000022".to_string();
        let c14 = "2AG32PBS3101S1202000464223GY0157".to_string();

        let cov_obj_2 = Uuid::new_v4();
        let cov_obj_4 = Uuid::new_v4();
        let cov_obj_5 = Uuid::new_v4();
        let cov_obj_6 = Uuid::new_v4();
        let cov_obj_7 = Uuid::new_v4();
        let cov_obj_8 = Uuid::new_v4();
        let cov_obj_9 = Uuid::new_v4();
        let cov_obj_10 = Uuid::new_v4();
        let cov_obj_11 = Uuid::new_v4();
        let cov_obj_12 = Uuid::new_v4();
        let cov_obj_13 = Uuid::new_v4();
        let cov_obj_14 = Uuid::new_v4();

        let now = Utc::now();
        let timestamp = now - Duration::minutes(20);

        // setup heartbeats
        let heartbeats = vec![
            HeartbeatReward {
                cbsd_id: c2.clone(),
                hotspot_key: gw2.clone(),
                reward_weight: cell_type_weight(&c2),
                coverage_object: cov_obj_2,
                latest_timestamp: DateTime::<Utc>::MIN_UTC,
            },
            HeartbeatReward {
                cbsd_id: c4.clone(),
                hotspot_key: gw3.clone(),
                reward_weight: cell_type_weight(&c4),
                coverage_object: cov_obj_4,
                latest_timestamp: DateTime::<Utc>::MIN_UTC,
            },
            HeartbeatReward {
                cbsd_id: c5.clone(),
                hotspot_key: gw4.clone(),
                reward_weight: cell_type_weight(&c5),
                coverage_object: cov_obj_5,
                latest_timestamp: DateTime::<Utc>::MIN_UTC,
            },
            HeartbeatReward {
                cbsd_id: c6.clone(),
                hotspot_key: gw4.clone(),
                reward_weight: cell_type_weight(&c6),
                coverage_object: cov_obj_6,
                latest_timestamp: DateTime::<Utc>::MIN_UTC,
            },
            HeartbeatReward {
                cbsd_id: c7.clone(),
                hotspot_key: gw4.clone(),
                reward_weight: cell_type_weight(&c7),
                coverage_object: cov_obj_7,
                latest_timestamp: DateTime::<Utc>::MIN_UTC,
            },
            HeartbeatReward {
                cbsd_id: c8.clone(),
                hotspot_key: gw4.clone(),
                reward_weight: cell_type_weight(&c8),
                coverage_object: cov_obj_8,
                latest_timestamp: DateTime::<Utc>::MIN_UTC,
            },
            HeartbeatReward {
                cbsd_id: c9.clone(),
                hotspot_key: gw4.clone(),
                reward_weight: cell_type_weight(&c9),
                coverage_object: cov_obj_9,
                latest_timestamp: DateTime::<Utc>::MIN_UTC,
            },
            HeartbeatReward {
                cbsd_id: c10.clone(),
                hotspot_key: gw4.clone(),
                reward_weight: cell_type_weight(&c10),
                coverage_object: cov_obj_10,
                latest_timestamp: DateTime::<Utc>::MIN_UTC,
            },
            HeartbeatReward {
                cbsd_id: c11.clone(),
                hotspot_key: gw4.clone(),
                reward_weight: cell_type_weight(&c11),
                coverage_object: cov_obj_11,
                latest_timestamp: DateTime::<Utc>::MIN_UTC,
            },
            HeartbeatReward {
                cbsd_id: c12.clone(),
                hotspot_key: gw5.clone(),
                reward_weight: cell_type_weight(&c12),
                coverage_object: cov_obj_12,
                latest_timestamp: DateTime::<Utc>::MIN_UTC,
            },
            HeartbeatReward {
                cbsd_id: c13.clone(),
                hotspot_key: gw6.clone(),
                reward_weight: cell_type_weight(&c13),
                coverage_object: cov_obj_13,
                latest_timestamp: DateTime::<Utc>::MIN_UTC,
            },
            HeartbeatReward {
                cbsd_id: c14.clone(),
                hotspot_key: gw7.clone(),
                reward_weight: cell_type_weight(&c14),
                coverage_object: cov_obj_14,
                latest_timestamp: DateTime::<Utc>::MIN_UTC,
            },
        ];

        // Setup hex coverages
        let mut hex_coverage = HashMap::new();
        hex_coverage.insert(
            (c2.clone(), cov_obj_2),
            simple_hex_coverage(&c2, 0x8a1fb46622dffff),
        );
        hex_coverage.insert(
            (c4.clone(), cov_obj_4),
            simple_hex_coverage(&c4, 0x8a1fb46632dffff),
        );
        hex_coverage.insert(
            (c5.clone(), cov_obj_5),
            simple_hex_coverage(&c5, 0x8a1fb46642dffff),
        );
        hex_coverage.insert(
            (c6.clone(), cov_obj_6),
            simple_hex_coverage(&c6, 0x8a1fb46652dffff),
        );
        hex_coverage.insert(
            (c7.clone(), cov_obj_7),
            simple_hex_coverage(&c7, 0x8a1fb46662dffff),
        );
        hex_coverage.insert(
            (c8.clone(), cov_obj_8),
            simple_hex_coverage(&c8, 0x8a1fb46522dffff),
        );
        hex_coverage.insert(
            (c9.clone(), cov_obj_9),
            simple_hex_coverage(&c9, 0x8a1fb46682dffff),
        );
        hex_coverage.insert(
            (c10.clone(), cov_obj_10),
            simple_hex_coverage(&c10, 0x8a1fb46692dffff),
        );
        hex_coverage.insert(
            (c11.clone(), cov_obj_11),
            simple_hex_coverage(&c11, 0x8a1fb466a2dffff),
        );
        hex_coverage.insert(
            (c12.clone(), cov_obj_12),
            simple_hex_coverage(&c12, 0x8a1fb466b2dffff),
        );
        hex_coverage.insert(
            (c13.clone(), cov_obj_13),
            simple_hex_coverage(&c13, 0x8a1fb466c2dffff),
        );
        hex_coverage.insert(
            (c14.clone(), cov_obj_14),
            simple_hex_coverage(&c14, 0x8a1fb466d2dffff),
        );

        // setup speedtests
        let last_speedtest = timestamp - Duration::hours(12);
        let gw1_speedtests = vec![
            acceptable_speedtest(last_speedtest),
            acceptable_speedtest(timestamp),
        ];
        let gw2_speedtests = vec![
            acceptable_speedtest(last_speedtest),
            acceptable_speedtest(timestamp),
        ];
        let gw3_speedtests = vec![
            acceptable_speedtest(last_speedtest),
            acceptable_speedtest(timestamp),
        ];
        let gw4_speedtests = vec![
            acceptable_speedtest(last_speedtest),
            acceptable_speedtest(timestamp),
        ];
        let gw5_speedtests = vec![
            degraded_speedtest(last_speedtest),
            degraded_speedtest(timestamp),
        ];
        let gw6_speedtests = vec![
            failed_speedtest(last_speedtest),
            failed_speedtest(timestamp),
        ];
        let gw7_speedtests = vec![poor_speedtest(last_speedtest), poor_speedtest(timestamp)];
        let mut speedtests = HashMap::new();
        speedtests.insert(gw1, VecDeque::from(gw1_speedtests));
        speedtests.insert(gw2, VecDeque::from(gw2_speedtests));
        speedtests.insert(gw3, VecDeque::from(gw3_speedtests));
        speedtests.insert(gw4, VecDeque::from(gw4_speedtests));
        speedtests.insert(gw5, VecDeque::from(gw5_speedtests));
        speedtests.insert(gw6, VecDeque::from(gw6_speedtests));
        speedtests.insert(gw7, VecDeque::from(gw7_speedtests));
        let speedtest_avgs = SpeedtestAverages { speedtests };

        // calculate the rewards for the sample group
        let mut owner_rewards = HashMap::<PublicKeyBinary, u64>::new();
        let epoch = (now - Duration::hours(1))..now;
        for mobile_reward in CoveragePoints::aggregate_points(
            &hex_coverage,
            stream::iter(heartbeats).map(Ok),
            speedtest_avgs,
        )
        .await
        .unwrap()
        .into_rewards(Decimal::ZERO, &epoch)
        {
            let radio_reward = match mobile_reward.reward {
                Some(proto::mobile_reward_share::Reward::RadioReward(radio_reward)) => radio_reward,
                _ => unreachable!(),
            };
            let owner = owners
                .get(&PublicKeyBinary::from(radio_reward.hotspot_key))
                .expect("Could not find owner")
                .clone();

            *owner_rewards.entry(owner).or_default() += radio_reward.poc_reward;
        }

        assert_eq!(
            *owner_rewards
                .get(&owner1)
                .expect("Could not fetch owner1 rewards"),
            983_491_394_449
        );
        assert_eq!(
            *owner_rewards
                .get(&owner2)
                .expect("Could not fetch owner2 rewards"),
            2_950_474_183_346
        );
        assert_eq!(
            *owner_rewards
                .get(&owner3)
                .expect("Could not fetch owner3 rewards"),
            175_623_463_294
        );
        assert_eq!(owner_rewards.get(&owner4), None);

        let mut total = 0;
        for val in owner_rewards.values() {
            total += *val
        }

        assert_eq!(total, 4_109_589_041_089); // total emissions for 1 hour
    }

    /// Test to ensure that rewards that are zeroed are not written out.
    #[tokio::test]
    async fn ensure_zeroed_rewards_are_not_written() {
        use rust_decimal_macros::dec;

        let gw1: PublicKeyBinary = "112NqN2WWMwtK29PMzRby62fDydBJfsCLkCAf392stdok48ovNT6"
            .parse()
            .expect("failed gw1 parse");
        let gw2: PublicKeyBinary = "11sctWiP9r5wDJVuDe1Th4XSL2vaawaLLSQF8f8iokAoMAJHxqp"
            .parse()
            .expect("failed gw2 parse");

        let c1 = "P27-SCE4255W2107CW5000014".to_string();
        let c2 = "P27-SCE4255W2107CW5000015".to_string();
        let c3 = "2AG32PBS3101S1202000464223GY0153".to_string();

        let mut coverage_points = HashMap::new();

        coverage_points.insert(
            gw1.clone(),
            HotspotPoints {
                speedtest_multiplier: dec!(1.0),
                radio_points: vec![(
                    c1,
                    RadioPoints {
                        heartbeat_multiplier: dec!(1.0),
                        points: dec!(10.0),
                    },
                )]
                .into_iter()
                .collect(),
            },
        );
        coverage_points.insert(
            gw2,
            HotspotPoints {
                speedtest_multiplier: dec!(1.0),
                radio_points: vec![
                    (
                        c2,
                        RadioPoints {
                            heartbeat_multiplier: dec!(1.0),
                            points: dec!(-1.0),
                        },
                    ),
                    (
                        c3,
                        RadioPoints {
                            heartbeat_multiplier: dec!(1.0),
                            points: dec!(0.0),
                        },
                    ),
                ]
                .into_iter()
                .collect(),
            },
        );

        let now = Utc::now();
        // We should never see any radio shares from owner2, since all of them are
        // less than or equal to zero.
        let coverage_points = CoveragePoints { coverage_points };
        let epoch = now - Duration::hours(1)..now;
        let expected_hotspot = gw1;
        for mobile_reward in coverage_points.into_rewards(Decimal::ZERO, &epoch) {
            let radio_reward = match mobile_reward.reward {
                Some(proto::mobile_reward_share::Reward::RadioReward(radio_reward)) => radio_reward,
                _ => unreachable!(),
            };
            let actual_hotspot = PublicKeyBinary::from(radio_reward.hotspot_key);
            assert_eq!(actual_hotspot, expected_hotspot);
        }
    }
}<|MERGE_RESOLUTION|>--- conflicted
+++ resolved
@@ -1,22 +1,14 @@
 use crate::{
-<<<<<<< HEAD
     coverage::{CoverageReward, CoveredHexes, HexCoverage},
-=======
     data_session::HotspotMap,
->>>>>>> a76a9175
     heartbeats::HeartbeatReward,
     speedtests::{Average, SpeedtestAverages},
     subscriber_location::SubscriberValidatedLocations,
 };
 
 use chrono::{DateTime, Duration, Utc};
-<<<<<<< HEAD
 use file_store::{mobile_transfer::ValidDataTransferSession, traits::TimestampEncode};
 use futures::{stream::BoxStream, Stream, StreamExt};
-=======
-use file_store::traits::TimestampEncode;
-use futures::{Stream, StreamExt};
->>>>>>> a76a9175
 use helium_crypto::PublicKeyBinary;
 use helium_proto::services::poc_mobile as proto;
 use helium_proto::services::poc_mobile::mobile_reward_share::Reward as ProtoReward;
@@ -67,13 +59,8 @@
 
     pub async fn from_transfer_sessions(
         mobile_bone_price: Decimal,
-<<<<<<< HEAD
-        transfer_sessions: impl Stream<Item = ValidDataTransferSession>,
+        transfer_sessions: HotspotMap,
         hotspots: &CoveragePoints,
-=======
-        transfer_sessions: HotspotMap,
-        hotspots: &PocShares,
->>>>>>> a76a9175
         epoch: &Range<DateTime<Utc>>,
     ) -> Self {
         let mut reward_sum = Decimal::ZERO;
@@ -474,11 +461,7 @@
         }
     }
 
-    /// Test to ensure that the correct data transfer amount is rewarded.
     #[tokio::test]
-<<<<<<< HEAD
-    async fn ensure_data_correct_transfer_reward_amount() {
-=======
     async fn discover_mapping_amount() {
         // test based on example defined at https://github.com/helium/oracles/issues/422
         // NOTE: the example defined above lists values in mobile tokens, whereas
@@ -536,9 +519,9 @@
         assert!(diff < NUM_SUBSCRIBERS);
     }
 
+    /// Test to ensure that the correct data transfer amount is rewarded.
     #[tokio::test]
-    async fn transfer_reward_amount() {
->>>>>>> a76a9175
+    async fn ensure_data_correct_transfer_reward_amount() {
         let owner: PublicKeyBinary = "112NqN2WWMwtK29PMzRby62fDydBJfsCLkCAf392stdok48ovNT6"
             .parse()
             .expect("failed owner parse");
@@ -578,13 +561,8 @@
 
         let data_transfer_rewards = TransferRewards::from_transfer_sessions(
             dec!(1.0),
-<<<<<<< HEAD
-            data_transfer_sessions,
+            data_transfer_map,
             &coverage_points,
-=======
-            data_transfer_map,
-            &poc_shares,
->>>>>>> a76a9175
             &epoch,
         )
         .await;
@@ -637,13 +615,8 @@
 
         let data_transfer_rewards = TransferRewards::from_transfer_sessions(
             dec!(1.0),
-<<<<<<< HEAD
-            data_transfer_sessions,
+            aggregated_data_transfer_sessions,
             &coverage_points,
-=======
-            aggregated_data_transfer_sessions,
-            &poc_shares,
->>>>>>> a76a9175
             &epoch,
         )
         .await;
