use chrono::{DateTime, Utc};
use futures_util::TryStreamExt;
use helium_crypto::PublicKeyBinary;
use mobile_verifier::cell_type::CellType;
use mobile_verifier::heartbeats::HeartbeatReward;
use rust_decimal::Decimal;
use sqlx::PgPool;
use uuid::Uuid;

#[sqlx::test]
#[ignore]
async fn only_fetch_latest_hotspot(pool: PgPool) -> anyhow::Result<()> {
    let cbsd_id = "P27-SCE4255W120200039521XGB0103".to_string();
<<<<<<< HEAD
    let coverage_object = Uuid::new_v4();
=======
    let cell_type = CellType::from_cbsd_id(&cbsd_id).expect("unable to get cell_type");
>>>>>>> c3fe742d
    let hotspot_1: PublicKeyBinary =
        "112NqN2WWMwtK29PMzRby62fDydBJfsCLkCAf392stdok48ovNT6".parse()?;
    let hotspot_2: PublicKeyBinary =
        "11sctWiP9r5wDJVuDe1Th4XSL2vaawaLLSQF8f8iokAoMAJHxqp".parse()?;
    sqlx::query(
        r#"
<<<<<<< HEAD
INSERT INTO heartbeats (cbsd_id, hotspot_key, cell_type, latest_timestamp, truncated_timestamp, coverage_object)
=======
INSERT INTO cbrs_heartbeats (cbsd_id, hotspot_key, cell_type, latest_timestamp, truncated_timestamp)
>>>>>>> c3fe742d
VALUES
    ($1, $2, 'sercommindoor', '2023-08-25 00:00:00+00', '2023-08-25 00:00:00+00', $4),
    ($1, $3, 'sercommindoor', '2023-08-25 01:00:00+00', '2023-08-25 01:00:00+00', $4),
    ($1, $2, 'sercommindoor', '2023-08-25 02:00:00+00', '2023-08-25 02:00:00+00', $4),
    ($1, $3, 'sercommindoor', '2023-08-25 03:00:00+00', '2023-08-25 03:00:00+00', $4),
    ($1, $2, 'sercommindoor', '2023-08-25 04:00:00+00', '2023-08-25 04:00:00+00', $4),
    ($1, $3, 'sercommindoor', '2023-08-25 05:00:00+00', '2023-08-25 05:00:00+00', $4),
    ($1, $2, 'sercommindoor', '2023-08-25 06:00:00+00', '2023-08-25 06:00:00+00', $4),
    ($1, $3, 'sercommindoor', '2023-08-25 07:00:00+00', '2023-08-25 07:00:00+00', $4),
    ($1, $2, 'sercommindoor', '2023-08-25 08:00:00+00', '2023-08-25 08:00:00+00', $4),
    ($1, $3, 'sercommindoor', '2023-08-25 09:00:00+00', '2023-08-25 09:00:00+00', $4),
    ($1, $2, 'sercommindoor', '2023-08-25 10:00:00+00', '2023-08-25 10:00:00+00', $4),
    ($1, $3, 'sercommindoor', '2023-08-25 11:00:00+00', '2023-08-25 11:00:00+00', $4),
    ($1, $2, 'sercommindoor', '2023-08-25 12:00:00+00', '2023-08-25 12:00:00+00', $4),
    ($1, $3, 'sercommindoor', '2023-08-25 13:00:00+00', '2023-08-25 13:00:00+00', $4),
    ($1, $2, 'sercommindoor', '2023-08-25 14:00:00+00', '2023-08-25 14:00:00+00', $4),
    ($1, $3, 'sercommindoor', '2023-08-25 15:00:00+00', '2023-08-25 15:00:00+00', $4),
    ($1, $2, 'sercommindoor', '2023-08-25 16:00:00+00', '2023-08-25 16:00:00+00', $4),
    ($1, $3, 'sercommindoor', '2023-08-25 17:00:00+00', '2023-08-25 17:00:00+00', $4),
    ($1, $2, 'sercommindoor', '2023-08-25 18:00:00+00', '2023-08-25 18:00:00+00', $4),
    ($1, $3, 'sercommindoor', '2023-08-25 19:00:00+00', '2023-08-25 19:00:00+00', $4),
    ($1, $2, 'sercommindoor', '2023-08-25 20:00:00+00', '2023-08-25 20:00:00+00', $4),
    ($1, $3, 'sercommindoor', '2023-08-25 21:00:00+00', '2023-08-25 21:00:00+00', $4),
    ($1, $2, 'sercommindoor', '2023-08-25 22:00:00+00', '2023-08-25 22:00:00+00', $4),
    ($1, $3, 'sercommindoor', '2023-08-25 23:00:00+00', '2023-08-25 23:00:00+00', $4)
"#,
    )
    .bind(&cbsd_id)
    .bind(&hotspot_1)
    .bind(&hotspot_2)
     .bind(coverage_object)
    .execute(&pool)
    .await?;

    let start_period: DateTime<Utc> = "2023-08-25 00:00:00.000000000 UTC".parse()?;
    let end_period: DateTime<Utc> = "2023-08-26 00:00:00.000000000 UTC".parse()?;
<<<<<<< HEAD
    let latest_timestamp: DateTime<Utc> = "2023-08-25 23:00:00.000000000 UTC".parse()?;
    let heartbeat_reward: Vec<_> = HeartbeatReward::validated(&pool, &(start_period..end_period))
        .try_collect()
        .await?;
=======
    let max_asserted_distance_deviation: u32 = 300;

    let heartbeat_reward: Vec<_> = HeartbeatReward::validated(
        &pool,
        &(start_period..end_period),
        max_asserted_distance_deviation,
    )
    .try_collect()
    .await?;
>>>>>>> c3fe742d

    assert_eq!(
        heartbeat_reward,
        vec![HeartbeatReward {
            hotspot_key: hotspot_2,
<<<<<<< HEAD
            cbsd_id,
            reward_weight: Decimal::ONE,
            latest_timestamp,
            coverage_object,
=======
            cell_type,
            cbsd_id: Some(cbsd_id),
            reward_weight: Decimal::ONE
>>>>>>> c3fe742d
        }]
    );

    Ok(())
}

#[sqlx::test]
#[ignore]
async fn ensure_hotspot_does_not_affect_count(pool: PgPool) -> anyhow::Result<()> {
    let cbsd_id = "P27-SCE4255W120200039521XGB0103".to_string();
<<<<<<< HEAD
    let coverage_object = Uuid::new_v4();
=======
    let cell_type = CellType::from_cbsd_id(&cbsd_id).expect("unable to get cell_type");
>>>>>>> c3fe742d
    let hotspot_1: PublicKeyBinary =
        "112NqN2WWMwtK29PMzRby62fDydBJfsCLkCAf392stdok48ovNT6".parse()?;
    let hotspot_2: PublicKeyBinary =
        "11sctWiP9r5wDJVuDe1Th4XSL2vaawaLLSQF8f8iokAoMAJHxqp".parse()?;
    sqlx::query(
        r#"
<<<<<<< HEAD
INSERT INTO heartbeats (cbsd_id, hotspot_key, cell_type, latest_timestamp, truncated_timestamp, coverage_object)
=======
INSERT INTO cbrs_heartbeats (cbsd_id, hotspot_key, cell_type, latest_timestamp, truncated_timestamp)
>>>>>>> c3fe742d
VALUES
    ($1, $2, 'sercommindoor', '2023-08-25 00:00:00+00', '2023-08-25 00:00:00+00', $4),
    ($1, $2, 'sercommindoor', '2023-08-25 01:00:00+00', '2023-08-25 01:00:00+00', $4),
    ($1, $2, 'sercommindoor', '2023-08-25 02:00:00+00', '2023-08-25 02:00:00+00', $4),
    ($1, $2, 'sercommindoor', '2023-08-25 03:00:00+00', '2023-08-25 03:00:00+00', $4),
    ($1, $2, 'sercommindoor', '2023-08-25 04:00:00+00', '2023-08-25 04:00:00+00', $4),
    ($1, $2, 'sercommindoor', '2023-08-25 05:00:00+00', '2023-08-25 05:00:00+00', $4),
    ($1, $2, 'sercommindoor', '2023-08-25 06:00:00+00', '2023-08-25 06:00:00+00', $4),
    ($1, $2, 'sercommindoor', '2023-08-25 07:00:00+00', '2023-08-25 07:00:00+00', $4),
    ($1, $2, 'sercommindoor', '2023-08-25 08:00:00+00', '2023-08-25 08:00:00+00', $4),
    ($1, $2, 'sercommindoor', '2023-08-25 09:00:00+00', '2023-08-25 09:00:00+00', $4),
    ($1, $2, 'sercommindoor', '2023-08-25 10:00:00+00', '2023-08-25 10:00:00+00', $4),
    ($1, $3, 'sercommindoor', '2023-08-25 11:00:00+00', '2023-08-25 11:00:00+00', $4)
"#,
    )
    .bind(&cbsd_id)
    .bind(&hotspot_1)
    .bind(&hotspot_2)
    .bind(coverage_object)
    .execute(&pool)
    .await?;

    let start_period: DateTime<Utc> = "2023-08-25 00:00:00.000000000 UTC".parse()?;
    let end_period: DateTime<Utc> = "2023-08-26 00:00:00.000000000 UTC".parse()?;
<<<<<<< HEAD
    let latest_timestamp: DateTime<Utc> = "2023-08-25 11:00:00.000000000 UTC".parse()?;
    let heartbeat_reward: Vec<_> = HeartbeatReward::validated(&pool, &(start_period..end_period))
        .try_collect()
        .await?;
=======
    let max_asserted_distance_deviation: u32 = 300;
    let heartbeat_reward: Vec<_> = HeartbeatReward::validated(
        &pool,
        &(start_period..end_period),
        max_asserted_distance_deviation,
    )
    .try_collect()
    .await?;
>>>>>>> c3fe742d

    assert_eq!(
        heartbeat_reward,
        vec![HeartbeatReward {
            hotspot_key: hotspot_2,
<<<<<<< HEAD
            cbsd_id,
            reward_weight: Decimal::ONE,
            latest_timestamp,
            coverage_object,
=======
            cell_type,
            cbsd_id: Some(cbsd_id),
            reward_weight: Decimal::ONE
>>>>>>> c3fe742d
        }]
    );

    Ok(())
}

#[sqlx::test]
#[ignore]
async fn ensure_minimum_count(pool: PgPool) -> anyhow::Result<()> {
    let cbsd_id = "P27-SCE4255W120200039521XGB0103".to_string();
    let coverage_object = Uuid::new_v4();
    let hotspot: PublicKeyBinary =
        "112NqN2WWMwtK29PMzRby62fDydBJfsCLkCAf392stdok48ovNT6".parse()?;
    sqlx::query(
        r#"
<<<<<<< HEAD
INSERT INTO heartbeats (cbsd_id, hotspot_key, cell_type, latest_timestamp, truncated_timestamp, coverage_object)
=======
INSERT INTO cbrs_heartbeats (cbsd_id, hotspot_key, cell_type, latest_timestamp, truncated_timestamp)
>>>>>>> c3fe742d
VALUES
    ($1, $2, 'sercommindoor', '2023-08-25 00:00:00+00', '2023-08-25 00:00:00+00', $3),
    ($1, $2, 'sercommindoor', '2023-08-25 01:00:00+00', '2023-08-25 01:00:00+00', $3),
    ($1, $2, 'sercommindoor', '2023-08-25 02:00:00+00', '2023-08-25 02:00:00+00', $3),
    ($1, $2, 'sercommindoor', '2023-08-25 03:00:00+00', '2023-08-25 03:00:00+00', $3),
    ($1, $2, 'sercommindoor', '2023-08-25 04:00:00+00', '2023-08-25 04:00:00+00', $3),
    ($1, $2, 'sercommindoor', '2023-08-25 05:00:00+00', '2023-08-25 05:00:00+00', $3),
    ($1, $2, 'sercommindoor', '2023-08-25 06:00:00+00', '2023-08-25 06:00:00+00', $3),
    ($1, $2, 'sercommindoor', '2023-08-25 07:00:00+00', '2023-08-25 07:00:00+00', $3),
    ($1, $2, 'sercommindoor', '2023-08-25 08:00:00+00', '2023-08-25 08:00:00+00', $3),
    ($1, $2, 'sercommindoor', '2023-08-25 09:00:00+00', '2023-08-25 09:00:00+00', $3),
    ($1, $2, 'sercommindoor', '2023-08-25 10:00:00+00', '2023-08-25 10:00:00+00', $3)
"#,
    )
    .bind(&cbsd_id)
    .bind(&hotspot)
    .bind(coverage_object)
    .execute(&pool)
    .await?;

    let start_period: DateTime<Utc> = "2023-08-25 00:00:00.000000000 UTC".parse()?;
    let end_period: DateTime<Utc> = "2023-08-26 00:00:00.000000000 UTC".parse()?;
    let max_asserted_distance_deviation: u32 = 300;

    let heartbeat_reward: Vec<_> = HeartbeatReward::validated(
        &pool,
        &(start_period..end_period),
        max_asserted_distance_deviation,
    )
    .try_collect()
    .await?;

    assert!(heartbeat_reward.is_empty());

    Ok(())
}<|MERGE_RESOLUTION|>--- conflicted
+++ resolved
@@ -11,22 +11,15 @@
 #[ignore]
 async fn only_fetch_latest_hotspot(pool: PgPool) -> anyhow::Result<()> {
     let cbsd_id = "P27-SCE4255W120200039521XGB0103".to_string();
-<<<<<<< HEAD
     let coverage_object = Uuid::new_v4();
-=======
     let cell_type = CellType::from_cbsd_id(&cbsd_id).expect("unable to get cell_type");
->>>>>>> c3fe742d
     let hotspot_1: PublicKeyBinary =
         "112NqN2WWMwtK29PMzRby62fDydBJfsCLkCAf392stdok48ovNT6".parse()?;
     let hotspot_2: PublicKeyBinary =
         "11sctWiP9r5wDJVuDe1Th4XSL2vaawaLLSQF8f8iokAoMAJHxqp".parse()?;
     sqlx::query(
         r#"
-<<<<<<< HEAD
-INSERT INTO heartbeats (cbsd_id, hotspot_key, cell_type, latest_timestamp, truncated_timestamp, coverage_object)
-=======
-INSERT INTO cbrs_heartbeats (cbsd_id, hotspot_key, cell_type, latest_timestamp, truncated_timestamp)
->>>>>>> c3fe742d
+INSERT INTO cbrs_heartbeats (cbsd_id, hotspot_key, cell_type, latest_timestamp, truncated_timestamp, coverage_object)
 VALUES
     ($1, $2, 'sercommindoor', '2023-08-25 00:00:00+00', '2023-08-25 00:00:00+00', $4),
     ($1, $3, 'sercommindoor', '2023-08-25 01:00:00+00', '2023-08-25 01:00:00+00', $4),
@@ -63,12 +56,7 @@
 
     let start_period: DateTime<Utc> = "2023-08-25 00:00:00.000000000 UTC".parse()?;
     let end_period: DateTime<Utc> = "2023-08-26 00:00:00.000000000 UTC".parse()?;
-<<<<<<< HEAD
     let latest_timestamp: DateTime<Utc> = "2023-08-25 23:00:00.000000000 UTC".parse()?;
-    let heartbeat_reward: Vec<_> = HeartbeatReward::validated(&pool, &(start_period..end_period))
-        .try_collect()
-        .await?;
-=======
     let max_asserted_distance_deviation: u32 = 300;
 
     let heartbeat_reward: Vec<_> = HeartbeatReward::validated(
@@ -78,22 +66,16 @@
     )
     .try_collect()
     .await?;
->>>>>>> c3fe742d
 
     assert_eq!(
         heartbeat_reward,
         vec![HeartbeatReward {
             hotspot_key: hotspot_2,
-<<<<<<< HEAD
-            cbsd_id,
-            reward_weight: Decimal::ONE,
-            latest_timestamp,
-            coverage_object,
-=======
             cell_type,
             cbsd_id: Some(cbsd_id),
             reward_weight: Decimal::ONE
->>>>>>> c3fe742d
+            latest_timestamp,
+            coverage_object,
         }]
     );
 
@@ -104,22 +86,15 @@
 #[ignore]
 async fn ensure_hotspot_does_not_affect_count(pool: PgPool) -> anyhow::Result<()> {
     let cbsd_id = "P27-SCE4255W120200039521XGB0103".to_string();
-<<<<<<< HEAD
     let coverage_object = Uuid::new_v4();
-=======
     let cell_type = CellType::from_cbsd_id(&cbsd_id).expect("unable to get cell_type");
->>>>>>> c3fe742d
     let hotspot_1: PublicKeyBinary =
         "112NqN2WWMwtK29PMzRby62fDydBJfsCLkCAf392stdok48ovNT6".parse()?;
     let hotspot_2: PublicKeyBinary =
         "11sctWiP9r5wDJVuDe1Th4XSL2vaawaLLSQF8f8iokAoMAJHxqp".parse()?;
     sqlx::query(
         r#"
-<<<<<<< HEAD
-INSERT INTO heartbeats (cbsd_id, hotspot_key, cell_type, latest_timestamp, truncated_timestamp, coverage_object)
-=======
-INSERT INTO cbrs_heartbeats (cbsd_id, hotspot_key, cell_type, latest_timestamp, truncated_timestamp)
->>>>>>> c3fe742d
+INSERT INTO cbrs_heartbeats (cbsd_id, hotspot_key, cell_type, latest_timestamp, truncated_timestamp, coverage_object)
 VALUES
     ($1, $2, 'sercommindoor', '2023-08-25 00:00:00+00', '2023-08-25 00:00:00+00', $4),
     ($1, $2, 'sercommindoor', '2023-08-25 01:00:00+00', '2023-08-25 01:00:00+00', $4),
@@ -144,12 +119,7 @@
 
     let start_period: DateTime<Utc> = "2023-08-25 00:00:00.000000000 UTC".parse()?;
     let end_period: DateTime<Utc> = "2023-08-26 00:00:00.000000000 UTC".parse()?;
-<<<<<<< HEAD
     let latest_timestamp: DateTime<Utc> = "2023-08-25 11:00:00.000000000 UTC".parse()?;
-    let heartbeat_reward: Vec<_> = HeartbeatReward::validated(&pool, &(start_period..end_period))
-        .try_collect()
-        .await?;
-=======
     let max_asserted_distance_deviation: u32 = 300;
     let heartbeat_reward: Vec<_> = HeartbeatReward::validated(
         &pool,
@@ -158,22 +128,16 @@
     )
     .try_collect()
     .await?;
->>>>>>> c3fe742d
 
     assert_eq!(
         heartbeat_reward,
         vec![HeartbeatReward {
             hotspot_key: hotspot_2,
-<<<<<<< HEAD
-            cbsd_id,
+            cell_type,
+            cbsd_id: Some(cbsd_id),
             reward_weight: Decimal::ONE,
             latest_timestamp,
             coverage_object,
-=======
-            cell_type,
-            cbsd_id: Some(cbsd_id),
-            reward_weight: Decimal::ONE
->>>>>>> c3fe742d
         }]
     );
 
@@ -189,11 +153,7 @@
         "112NqN2WWMwtK29PMzRby62fDydBJfsCLkCAf392stdok48ovNT6".parse()?;
     sqlx::query(
         r#"
-<<<<<<< HEAD
-INSERT INTO heartbeats (cbsd_id, hotspot_key, cell_type, latest_timestamp, truncated_timestamp, coverage_object)
-=======
-INSERT INTO cbrs_heartbeats (cbsd_id, hotspot_key, cell_type, latest_timestamp, truncated_timestamp)
->>>>>>> c3fe742d
+INSERT INTO cbrs_heartbeats (cbsd_id, hotspot_key, cell_type, latest_timestamp, truncated_timestamp, coverage_object)
 VALUES
     ($1, $2, 'sercommindoor', '2023-08-25 00:00:00+00', '2023-08-25 00:00:00+00', $3),
     ($1, $2, 'sercommindoor', '2023-08-25 01:00:00+00', '2023-08-25 01:00:00+00', $3),
